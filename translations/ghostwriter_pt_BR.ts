<?xml version="1.0" encoding="utf-8"?>
<!DOCTYPE TS>
<TS version="2.1" language="pt_BR">
<context>
    <name>AbstractStatisticsWidget</name>
    <message>
        <location filename="../src/AbstractStatisticsWidget.cpp" line="26"/>
        <source>&amp;lt; 1m</source>
        <translation type="unfinished"></translation>
    </message>
    <message>
        <location filename="../src/AbstractStatisticsWidget.cpp" line="27"/>
        <source>&amp;lt; 1</source>
        <translation type="unfinished"></translation>
    </message>
    <message>
        <location filename="../src/AbstractStatisticsWidget.cpp" line="28"/>
        <source>250 words per page</source>
        <translation type="unfinished"></translation>
    </message>
    <message>
        <location filename="../src/AbstractStatisticsWidget.cpp" line="65"/>
        <source>%1h %2m</source>
        <translation type="unfinished"></translation>
    </message>
    <message>
        <location filename="../src/AbstractStatisticsWidget.cpp" line="69"/>
        <source>%1m</source>
        <translation type="unfinished"></translation>
    </message>
</context>
<context>
    <name>DictionaryDialog</name>
    <message>
        <location filename="../src/spelling/dictionary_dialog.cpp" line="36"/>
        <source>Set Dictionary</source>
        <translation>Escolher dicionário</translation>
    </message>
</context>
<context>
    <name>DocumentManager</name>
    <message>
        <location filename="../src/DocumentManager.cpp" line="162"/>
        <source>Open File</source>
        <translation>Abrir arquivo</translation>
    </message>
    <message>
        <location filename="../src/DocumentManager.cpp" line="177"/>
        <source>Could not open %1</source>
        <translation>Impossível abrir %1</translation>
    </message>
    <message>
        <location filename="../src/DocumentManager.cpp" line="178"/>
        <source>Permission denied.</source>
        <translation>Permissão negada.</translation>
    </message>
    <message>
        <location filename="../src/DocumentManager.cpp" line="254"/>
        <source>The document has been modified.</source>
        <translation>O documento foi modificado.</translation>
    </message>
    <message>
        <location filename="../src/DocumentManager.cpp" line="255"/>
        <source>Discard changes?</source>
        <translation>Descartar alterações?</translation>
    </message>
    <message>
        <location filename="../src/DocumentManager.cpp" line="289"/>
        <source>Rename File</source>
        <translation>Renomear Arquivo</translation>
    </message>
    <message>
        <location filename="../src/DocumentManager.cpp" line="304"/>
        <source>Failed to rename %1</source>
        <translation>Falha ao renomear %1</translation>
    </message>
    <message>
        <location filename="../src/DocumentManager.cpp" line="375"/>
        <source>Save File</source>
        <translation>Salvar Arquivo</translation>
    </message>
    <message>
        <location filename="../src/DocumentManager.cpp" line="481"/>
        <source>Error saving %1</source>
        <translation>Falha ao salvar %1</translation>
    </message>
    <message>
        <location filename="../src/DocumentManager.cpp" line="541"/>
        <source>The document has been modified by another program.</source>
        <translation>O documento foi modificado por outro programa.</translation>
    </message>
    <message>
        <location filename="../src/DocumentManager.cpp" line="542"/>
        <source>Would you like to reload the document?</source>
        <translation>Gostaria de reabrir o documento?</translation>
    </message>
    <message>
        <location filename="../src/DocumentManager.cpp" line="599"/>
        <location filename="../src/DocumentManager.cpp" line="656"/>
        <source>Could not read %1</source>
        <translation>Impossível ler %1</translation>
    </message>
    <message>
        <location filename="../src/DocumentManager.cpp" line="614"/>
        <source>opening %1</source>
        <translation>abrindo %1</translation>
    </message>
    <message>
        <location filename="../src/DocumentManager.cpp" line="754"/>
        <source>File has been modified.</source>
        <translation>O arquivo foi modificado.</translation>
    </message>
    <message>
        <location filename="../src/DocumentManager.cpp" line="758"/>
        <source>%1 has been modified.</source>
        <translation>%1 foi modificado.</translation>
    </message>
    <message>
        <location filename="../src/DocumentManager.cpp" line="767"/>
        <source>Would you like to save your changes?</source>
        <translation>Gostaria de salvar suas alterações?</translation>
    </message>
    <message>
        <location filename="../src/DocumentManager.cpp" line="803"/>
        <source>%1 is read only.</source>
        <translation>%1 é apenas para leitura.</translation>
    </message>
    <message>
        <location filename="../src/DocumentManager.cpp" line="804"/>
        <source>Overwrite protected file?</source>
        <translation>Sobrescrever arquivo protegido?</translation>
    </message>
    <message>
        <location filename="../src/DocumentManager.cpp" line="830"/>
        <source>Overwrite failed.</source>
        <translation>Sobrescrita falhou.</translation>
    </message>
    <message>
        <location filename="../src/DocumentManager.cpp" line="831"/>
        <source>Please save file to another location.</source>
        <translation>Por favor salve o arquivo em outro local.</translation>
    </message>
</context>
<context>
    <name>DocumentStatisticsWidget</name>
    <message>
        <location filename="../src/DocumentStatisticsWidget.cpp" line="27"/>
        <source>Very Easy</source>
        <translation type="unfinished"></translation>
    </message>
    <message>
        <location filename="../src/DocumentStatisticsWidget.cpp" line="28"/>
        <source>Easy</source>
        <translation type="unfinished"></translation>
    </message>
    <message>
        <location filename="../src/DocumentStatisticsWidget.cpp" line="29"/>
        <source>Standard</source>
        <translation type="unfinished"></translation>
    </message>
    <message>
        <location filename="../src/DocumentStatisticsWidget.cpp" line="30"/>
        <source>Difficult</source>
        <translation type="unfinished"></translation>
    </message>
    <message>
        <location filename="../src/DocumentStatisticsWidget.cpp" line="31"/>
        <source>Very Difficult</source>
        <translation type="unfinished"></translation>
    </message>
    <message>
        <location filename="../src/DocumentStatisticsWidget.cpp" line="34"/>
        <source>Words:</source>
        <translation type="unfinished"></translation>
    </message>
    <message>
        <location filename="../src/DocumentStatisticsWidget.cpp" line="35"/>
        <source>Characters:</source>
        <translation type="unfinished"></translation>
    </message>
    <message>
        <location filename="../src/DocumentStatisticsWidget.cpp" line="36"/>
        <source>Sentences:</source>
        <translation type="unfinished"></translation>
    </message>
    <message>
        <location filename="../src/DocumentStatisticsWidget.cpp" line="37"/>
        <source>Paragraphs:</source>
        <translation type="unfinished"></translation>
    </message>
    <message>
        <location filename="../src/DocumentStatisticsWidget.cpp" line="38"/>
        <source>Pages:</source>
        <translation type="unfinished"></translation>
    </message>
    <message>
        <location filename="../src/DocumentStatisticsWidget.cpp" line="39"/>
        <source>Complex Words:</source>
        <translation type="unfinished"></translation>
    </message>
    <message>
        <location filename="../src/DocumentStatisticsWidget.cpp" line="40"/>
        <source>Reading Time:</source>
        <translation type="unfinished"></translation>
    </message>
    <message>
        <location filename="../src/DocumentStatisticsWidget.cpp" line="41"/>
        <source>Reading Ease:</source>
        <translation type="unfinished"></translation>
    </message>
    <message>
        <location filename="../src/DocumentStatisticsWidget.cpp" line="41"/>
        <source>LIX Reading Ease</source>
        <translation type="unfinished"></translation>
    </message>
    <message>
        <location filename="../src/DocumentStatisticsWidget.cpp" line="42"/>
        <source>Grade Level:</source>
        <translation type="unfinished"></translation>
    </message>
    <message>
        <location filename="../src/DocumentStatisticsWidget.cpp" line="42"/>
        <source>Coleman-Liau Readability Index (CLI)</source>
        <translation type="unfinished"></translation>
    </message>
    <message>
        <location filename="../src/DocumentStatisticsWidget.cpp" line="112"/>
        <source>Kindergarten</source>
        <translation type="unfinished"></translation>
    </message>
    <message>
        <location filename="../src/DocumentStatisticsWidget.cpp" line="116"/>
        <source>Rocket Science</source>
        <translation type="unfinished"></translation>
    </message>
    <message>
        <location filename="../src/DocumentStatisticsWidget.cpp" line="120"/>
        <source>College</source>
        <translation type="unfinished"></translation>
    </message>
</context>
<context>
    <name>ExportDialog</name>
    <message>
        <location filename="../src/ExportDialog.cpp" line="49"/>
        <source>Export</source>
        <translation>Exportar</translation>
    </message>
    <message>
        <location filename="../src/ExportDialog.cpp" line="190"/>
        <source>Smart Typography</source>
        <translation>Tipografia Avançada</translation>
    </message>
    <message>
        <location filename="../src/ExportDialog.cpp" line="193"/>
        <source>Export Options</source>
        <translation>Opções de Exportação</translation>
    </message>
    <message>
        <location filename="../src/ExportDialog.cpp" line="195"/>
        <source>Markdown Converter:</source>
        <translation>Conversor Markdown:</translation>
    </message>
    <message>
        <location filename="../src/ExportDialog.cpp" line="238"/>
        <source>exporting to %1</source>
        <translation>exportando para %1</translation>
    </message>
    <message>
        <location filename="../src/ExportDialog.cpp" line="255"/>
        <source>Export failed.</source>
        <translation>Exportação falhou.</translation>
    </message>
</context>
<context>
    <name>FindDialog</name>
    <message>
        <location filename="../src/find_dialog.cpp" line="45"/>
        <source>Search for:</source>
        <translation>Procurar por:</translation>
    </message>
    <message>
        <location filename="../src/find_dialog.cpp" line="47"/>
        <source>Replace with:</source>
        <translation>Substituir com:</translation>
    </message>
    <message>
        <location filename="../src/find_dialog.cpp" line="51"/>
        <source>Ignore case</source>
        <translation>Ignorar caixa</translation>
    </message>
    <message>
        <location filename="../src/find_dialog.cpp" line="52"/>
        <source>Whole words only</source>
        <translation>Apenas palavras inteiras</translation>
    </message>
    <message>
        <location filename="../src/find_dialog.cpp" line="53"/>
        <source>Regular expressions</source>
        <translation>Expressões regulares</translation>
    </message>
    <message>
        <location filename="../src/find_dialog.cpp" line="56"/>
        <source>Search up</source>
        <translation>Procurar para trás</translation>
    </message>
    <message>
        <location filename="../src/find_dialog.cpp" line="57"/>
        <source>Search down</source>
        <translation>Procurar para a frente</translation>
    </message>
    <message>
        <location filename="../src/find_dialog.cpp" line="64"/>
        <source>&amp;Find</source>
        <translation>&amp;Encontrar</translation>
    </message>
    <message>
        <location filename="../src/find_dialog.cpp" line="68"/>
        <source>&amp;Replace</source>
        <translation>Substiui&amp;r</translation>
    </message>
    <message>
        <location filename="../src/find_dialog.cpp" line="72"/>
        <source>Replace &amp;All</source>
        <translation>Substituir &amp;Todas as ocorrências</translation>
    </message>
    <message>
        <location filename="../src/find_dialog.cpp" line="134"/>
        <source>Find</source>
        <translation>Encontrar</translation>
    </message>
    <message>
        <location filename="../src/find_dialog.cpp" line="142"/>
        <source>Replace</source>
        <translation>Substituir</translation>
    </message>
    <message>
        <location filename="../src/find_dialog.cpp" line="277"/>
        <source>Question</source>
        <translation>Pergunta</translation>
    </message>
    <message numerus="yes">
        <location filename="../src/find_dialog.cpp" line="277"/>
        <source>Replace %n instance(s)?</source>
        <translation>
            <numerusform>Substituir a ocorrência %n?</numerusform>
            <numerusform>Substituir %n ocorrências?</numerusform>
        </translation>
    </message>
    <message>
        <location filename="../src/find_dialog.cpp" line="281"/>
        <location filename="../src/find_dialog.cpp" line="355"/>
        <source>Sorry</source>
        <translation>Desculpe</translation>
    </message>
    <message>
        <location filename="../src/find_dialog.cpp" line="281"/>
        <location filename="../src/find_dialog.cpp" line="355"/>
        <source>Phrase not found.</source>
        <translation>Expressão não encontrada.</translation>
    </message>
</context>
<context>
    <name>HtmlPreview</name>
    <message>
        <location filename="../src/HtmlPreview.cpp" line="70"/>
        <source>HTML Preview</source>
        <translation>Previsão HTML</translation>
    </message>
    <message>
        <location filename="../src/HtmlPreview.cpp" line="101"/>
        <source>Copy HTML</source>
        <translation>Copiar HTML</translation>
    </message>
    <message>
        <location filename="../src/HtmlPreview.cpp" line="106"/>
        <source>Export</source>
        <translation>Exportar</translation>
    </message>
    <message>
        <location filename="../src/HtmlPreview.cpp" line="111"/>
        <source>Print</source>
        <translation>Imprimir</translation>
    </message>
    <message>
        <location filename="../src/HtmlPreview.cpp" line="123"/>
        <source>No markdown (pandoc, multimarkdown, discount) processors are installed.  Please install or add their installation locations to your system PATH environment variable.</source>
        <translation>Nenhum processador markdown (pandoc, multimarkdown, discount) está instalado. Por favor instale ou adicione suas localizações à variável de sistema PATH.</translation>
    </message>
    <message>
        <location filename="../src/HtmlPreview.cpp" line="151"/>
        <source>Github (Default)</source>
        <translation>Github (Padrão)</translation>
    </message>
    <message>
        <location filename="../src/HtmlPreview.cpp" line="170"/>
        <source>Add/Remove Custom Style Sheets...</source>
        <translation>Adicionar/Remover Folhas de Estilo Personalizadas...</translation>
    </message>
</context>
<context>
    <name>ImageButton</name>
    <message>
        <location filename="../src/image_button.cpp" line="90"/>
        <source>Open Image</source>
        <translation>Abrir Imagem</translation>
    </message>
    <message>
        <location filename="../src/image_button.cpp" line="90"/>
        <source>Images(%1)</source>
        <translation>Imagens(%1)</translation>
    </message>
</context>
<context>
    <name>LocaleDialog</name>
    <message>
        <location filename="../src/LocaleDialog.cpp" line="37"/>
        <source>Set Application Language</source>
        <translation type="unfinished"></translation>
    </message>
    <message>
        <location filename="../src/LocaleDialog.cpp" line="48"/>
        <source>The translations folder is missing.</source>
        <translation type="unfinished"></translation>
    </message>
    <message>
        <location filename="../src/LocaleDialog.cpp" line="49"/>
        <source>Please reinstall this application for more language options.</source>
        <translation type="unfinished"></translation>
    </message>
</context>
<context>
    <name>MainWindow</name>
    <message>
        <location filename="../src/MainWindow.cpp" line="107"/>
        <source>Outline</source>
        <translation>Estrutura</translation>
    </message>
    <message>
        <location filename="../src/MainWindow.cpp" line="120"/>
        <source># Heading 1</source>
        <translation># Título 1</translation>
    </message>
    <message>
        <location filename="../src/MainWindow.cpp" line="121"/>
        <source>## Heading 2</source>
        <translation>## Título 2</translation>
    </message>
    <message>
        <location filename="../src/MainWindow.cpp" line="122"/>
        <source>### Heading 3</source>
        <translation>### Título 3</translation>
    </message>
    <message>
        <location filename="../src/MainWindow.cpp" line="123"/>
        <source>#### Heading 4</source>
        <translation>#### Título 4</translation>
    </message>
    <message>
        <location filename="../src/MainWindow.cpp" line="124"/>
        <source>##### Heading 5</source>
        <translation>##### Título 5</translation>
    </message>
    <message>
        <location filename="../src/MainWindow.cpp" line="125"/>
        <source>###### Heading 6</source>
        <translation>###### Título 5</translation>
    </message>
    <message>
        <location filename="../src/MainWindow.cpp" line="126"/>
        <source>*Emphasis* _Emphasis_</source>
        <translation>*Ênfase* _Ênfase_</translation>
    </message>
    <message>
        <location filename="../src/MainWindow.cpp" line="127"/>
        <source>**Strong** __Strong__</source>
        <translation>**Negrito** __Negrito__</translation>
    </message>
    <message>
        <location filename="../src/MainWindow.cpp" line="128"/>
        <source>1. Numbered List</source>
        <translation>1. Lista Numerada</translation>
    </message>
    <message>
        <location filename="../src/MainWindow.cpp" line="129"/>
        <source>* Bullet List</source>
        <translation>* Lista de Itens</translation>
    </message>
    <message>
        <location filename="../src/MainWindow.cpp" line="130"/>
        <source>+ Bullet List</source>
        <translation>+ Lista de Itens</translation>
    </message>
    <message>
        <location filename="../src/MainWindow.cpp" line="131"/>
        <source>- Bullet List</source>
        <translation>- Lista de Itens</translation>
    </message>
    <message>
        <location filename="../src/MainWindow.cpp" line="132"/>
        <source>&gt; Block Quote</source>
        <translation>&gt; Citação em Parágrafo</translation>
    </message>
    <message>
        <location filename="../src/MainWindow.cpp" line="133"/>
        <source>`Code Span`</source>
        <translation>`Trecho de Código`</translation>
    </message>
    <message>
        <location filename="../src/MainWindow.cpp" line="134"/>
        <source>``` Code Block</source>
        <translation>``` Bloco de Código</translation>
    </message>
    <message>
        <location filename="../src/MainWindow.cpp" line="136"/>
        <source>[Reference Link][ID]</source>
        <translation>[Ligação para Referência][ID]</translation>
    </message>
    <message>
        <location filename="../src/MainWindow.cpp" line="138"/>
        <source>![Image][./image.jpg &quot;Title&quot;]</source>
        <translation>![Imagem][./imagem.jpg &quot;Título&quot;]</translation>
    </message>
    <message>
        <location filename="../src/MainWindow.cpp" line="139"/>
        <source>--- *** ___ Horizontal Rule</source>
        <translation>--- *** ___ Régua Horizontal</translation>
    </message>
    <message>
        <location filename="../src/MainWindow.cpp" line="142"/>
        <source>Cheat Sheet</source>
        <translation>Folha de Referência</translation>
    </message>
    <message>
        <location filename="../src/MainWindow.cpp" line="152"/>
        <source>Document Statistics</source>
        <translation type="unfinished"></translation>
    </message>
    <message>
<<<<<<< HEAD
        <location filename="../src/MainWindow.cpp" line="874"/>
=======
        <location filename="../src/MainWindow.cpp" line="833"/>
>>>>>>> 7d6b3d98
        <source>Insert Image</source>
        <translation>Inserir Imagem</translation>
    </message>
    <message>
<<<<<<< HEAD
        <location filename="../src/MainWindow.cpp" line="877"/>
=======
        <location filename="../src/MainWindow.cpp" line="836"/>
>>>>>>> 7d6b3d98
        <source>Images</source>
        <translation>Imagens</translation>
    </message>
    <message>
<<<<<<< HEAD
        <location filename="../src/MainWindow.cpp" line="878"/>
=======
        <location filename="../src/MainWindow.cpp" line="837"/>
>>>>>>> 7d6b3d98
        <source>All Files</source>
        <translation>Todos os Arquivos</translation>
    </message>
    <message>
<<<<<<< HEAD
        <location filename="../src/MainWindow.cpp" line="915"/>
=======
        <location filename="../src/MainWindow.cpp" line="874"/>
>>>>>>> 7d6b3d98
        <source>Tabulation Width</source>
        <translation>Largura da Tabulação</translation>
    </message>
    <message>
<<<<<<< HEAD
        <location filename="../src/MainWindow.cpp" line="916"/>
=======
        <location filename="../src/MainWindow.cpp" line="875"/>
>>>>>>> 7d6b3d98
        <source>Spaces</source>
        <translation>Espaços</translation>
    </message>
    <message>
<<<<<<< HEAD
        <location filename="../src/MainWindow.cpp" line="973"/>
=======
        <location filename="../src/MainWindow.cpp" line="932"/>
>>>>>>> 7d6b3d98
        <source>Failed to open Quick Reference Guide.</source>
        <translation>Falha ao abrir o Guia de Referência Rápida.</translation>
    </message>
    <message>
<<<<<<< HEAD
        <location filename="../src/MainWindow.cpp" line="989"/>
=======
        <location filename="../src/MainWindow.cpp" line="948"/>
>>>>>>> 7d6b3d98
        <source>Quick Reference Guide</source>
        <translation>Guia de Referência Rápida</translation>
    </message>
    <message>
<<<<<<< HEAD
        <location filename="../src/MainWindow.cpp" line="1053"/>
=======
        <location filename="../src/MainWindow.cpp" line="1012"/>
>>>>>>> 7d6b3d98
        <source>&lt;p&gt;Copyright &amp;copy; 2014-2016 wereturtle&lt;/b&gt;&lt;p&gt;You may use and redistribute this software under the terms of the &lt;a href=&quot;http://www.gnu.org/licenses/gpl.html&quot;&gt;GNU General Public License Version 3&lt;/a&gt;.&lt;/p&gt;&lt;p&gt;Visit the official website at &lt;a href=&quot;http://github.com/wereturtle/ghostwriter&quot;&gt;http://github.com/wereturtle/ghostwriter&lt;/a&gt;.&lt;/p&gt;&lt;p&gt;Special thanks and credit for reused code goes to&lt;/p&gt;&lt;p&gt;&lt;a href=&quot;mailto:graeme@gottcode.org&quot;&gt;Graeme Gott&lt;/a&gt;, author of &lt;a href=&quot;http://gottcode.org/focuswriter/&quot;&gt;FocusWriter&lt;/a&gt;&lt;br/&gt;Dmitry Shachnev, author of &lt;a href=&quot;http://sourceforge.net/p/retext/home/ReText/&quot;&gt;Retext&lt;/a&gt;&lt;br/&gt;&lt;a href=&quot;mailto:gabriel@teuton.org&quot;&gt;Gabriel M. Beddingfield&lt;/a&gt;, author of &lt;a href=&quot;http://www.teuton.org/~gabriel/stretchplayer/&quot;&gt;StretchPlayer&lt;/a&gt;&lt;br/&gt;&lt;p&gt;I am also deeply indebted to &lt;a href=&quot;mailto:w.vollprecht@gmail.com&quot;&gt;Wolf Vollprecht&lt;/a&gt;, the author of &lt;a href=&quot;http://uberwriter.wolfvollprecht.de/&quot;&gt;UberWriter&lt;/a&gt;, for the inspiration he provided in creating such a beautiful Markdown editing tool.&lt;/p&gt;</source>
        <translation>&lt;p&gt;Copyright &amp;copy; 2014-2016 wereturtle&lt;/b&gt;&lt;p&gt;Você pode usar e redistribuir este software sob os termos da &lt;a href=&quot;http://www.gnu.org/licenses/gpl.html&quot;&gt;Licença Pública Geral GNU Versão 3&lt;/a&gt;. &lt;/p&gt;&lt;p&gt;Visite o site oficial em &lt;a href=&quot;http://github.com/wereturtle/ghostwriter&quot;&gt;http://github.com/wereturtle/ghostwriter&lt;/a&gt;.&lt;/p&gt;&lt;p&gt;Agradecimentos especiais e crédito pela reutilização de código vai para&lt;/p&gt;&lt;p&gt;&lt;a href=&quot;mailto:graeme@gottcode.org&quot;&gt;Graeme Gott&lt;/a&gt;, autor do &lt;a href=&quot;http://gottcode.org/focuswriter/&quot;&gt;FocusWriter&lt;/a&gt;&lt;br/&gt;Dmitry Shachnev, autor do &lt;a href=&quot;http://sourceforge.net/p/retext/home/ReText/&quot;&gt;Retext&lt;/a&gt;&lt;br/&gt;&lt;a href=&quot;mailto:gabriel@teuton.org&quot;&gt;Gabriel M Beddingfield&lt;/a&gt;, autor do &lt;a href=&quot;http://www.teuton.org/~gabriel/stretchplayer/&quot;&gt;StretchPlayer&lt;/a&gt;&lt;br/&gt;&lt;p&gt;Também sou profundamente grato a &lt;a href=&quot;mailto:w.vollprecht@gmail.com&quot;&gt;Wolf Vollprecht&lt;/a&gt;, o autor do &lt;a href=&quot;http://uberwriter.wolfvollprecht.de/&quot;&gt;UberWriter&lt;/a&gt;, pela inspiração que ofereceu para a criação de uma tão bela ferramenta de edição para Markdown.&lt;/p&gt;</translation>
    </message>
    <message>
<<<<<<< HEAD
        <location filename="../src/MainWindow.cpp" line="1076"/>
=======
        <location filename="../src/MainWindow.cpp" line="1035"/>
>>>>>>> 7d6b3d98
        <source>About %1</source>
        <translation>Sobre %1</translation>
    </message>
    <message>
<<<<<<< HEAD
        <location filename="../src/MainWindow.cpp" line="1250"/>
=======
        <location filename="../src/MainWindow.cpp" line="1209"/>
>>>>>>> 7d6b3d98
        <source>Please restart the application for changes to take effect.</source>
        <translation type="unfinished"></translation>
    </message>
    <message>
<<<<<<< HEAD
        <location filename="../src/MainWindow.cpp" line="1262"/>
=======
        <location filename="../src/MainWindow.cpp" line="1221"/>
>>>>>>> 7d6b3d98
        <source>Hud Window Opacity</source>
        <translation>Opacidade da Janela HUD</translation>
    </message>
    <message>
<<<<<<< HEAD
        <location filename="../src/MainWindow.cpp" line="1300"/>
=======
        <location filename="../src/MainWindow.cpp" line="1259"/>
>>>>>>> 7d6b3d98
        <source>Matched Characters</source>
        <translation type="unfinished"></translation>
    </message>
    <message>
<<<<<<< HEAD
        <location filename="../src/MainWindow.cpp" line="1420"/>
=======
        <location filename="../src/MainWindow.cpp" line="1379"/>
>>>>>>> 7d6b3d98
        <source>&amp;File</source>
        <translation>Arqu&amp;ivo</translation>
    </message>
    <message>
<<<<<<< HEAD
        <location filename="../src/MainWindow.cpp" line="1422"/>
=======
        <location filename="../src/MainWindow.cpp" line="1381"/>
>>>>>>> 7d6b3d98
        <source>&amp;New</source>
        <translation>&amp;Novo</translation>
    </message>
    <message>
<<<<<<< HEAD
        <location filename="../src/MainWindow.cpp" line="1423"/>
=======
        <location filename="../src/MainWindow.cpp" line="1382"/>
>>>>>>> 7d6b3d98
        <source>&amp;Open</source>
        <translation>&amp;Abrir</translation>
    </message>
    <message>
<<<<<<< HEAD
        <location filename="../src/MainWindow.cpp" line="1426"/>
=======
        <location filename="../src/MainWindow.cpp" line="1385"/>
>>>>>>> 7d6b3d98
        <source>Reopen Closed File</source>
        <translation>Reabir Arquivo Fechado</translation>
    </message>
    <message>
<<<<<<< HEAD
        <location filename="../src/MainWindow.cpp" line="1435"/>
=======
        <location filename="../src/MainWindow.cpp" line="1394"/>
>>>>>>> 7d6b3d98
        <source>Clear Menu</source>
        <translation>Limpar o Menu</translation>
    </message>
    <message>
<<<<<<< HEAD
        <location filename="../src/MainWindow.cpp" line="1440"/>
=======
        <location filename="../src/MainWindow.cpp" line="1399"/>
>>>>>>> 7d6b3d98
        <source>&amp;Save</source>
        <translation>&amp;Salvar</translation>
    </message>
    <message>
<<<<<<< HEAD
        <location filename="../src/MainWindow.cpp" line="1441"/>
=======
        <location filename="../src/MainWindow.cpp" line="1400"/>
>>>>>>> 7d6b3d98
        <source>Save &amp;As...</source>
        <translation>Salvar Co&amp;mo...</translation>
    </message>
    <message numerus="yes">
<<<<<<< HEAD
        <location filename="../src/MainWindow.cpp" line="1081"/>
=======
        <location filename="../src/MainWindow.cpp" line="1040"/>
>>>>>>> 7d6b3d98
        <source>%Ln word(s)</source>
        <translation>
            <numerusform>%Ln palavra</numerusform>
            <numerusform>%Ln palavras</numerusform>
        </translation>
    </message>
    <message>
        <location filename="../src/MainWindow.cpp" line="135"/>
        <source>[Link](http://url.com &quot;Title&quot;)</source>
        <translation>[Ligação](http://url.com &quot;Título&quot;)</translation>
    </message>
    <message>
        <location filename="../src/MainWindow.cpp" line="137"/>
        <source>[ID]: http://url.com &quot;Reference Definition&quot;</source>
        <translation type="unfinished"></translation>
    </message>
    <message>
        <location filename="../src/MainWindow.cpp" line="162"/>
        <source>Session Statistics</source>
        <translation type="unfinished"></translation>
    </message>
    <message>
<<<<<<< HEAD
        <location filename="../src/MainWindow.cpp" line="1425"/>
=======
        <location filename="../src/MainWindow.cpp" line="1384"/>
>>>>>>> 7d6b3d98
        <source>Open &amp;Recent...</source>
        <translation>Abrir &amp;Recente...</translation>
    </message>
    <message>
<<<<<<< HEAD
        <location filename="../src/MainWindow.cpp" line="1442"/>
=======
        <location filename="../src/MainWindow.cpp" line="1401"/>
>>>>>>> 7d6b3d98
        <source>R&amp;ename...</source>
        <translation>R&amp;enomear...</translation>
    </message>
    <message>
<<<<<<< HEAD
        <location filename="../src/MainWindow.cpp" line="1443"/>
=======
        <location filename="../src/MainWindow.cpp" line="1402"/>
>>>>>>> 7d6b3d98
        <source>Re&amp;load from Disk...</source>
        <translation>Recarre&amp;gar do Disco...</translation>
    </message>
    <message>
<<<<<<< HEAD
        <location filename="../src/MainWindow.cpp" line="1445"/>
=======
        <location filename="../src/MainWindow.cpp" line="1404"/>
>>>>>>> 7d6b3d98
        <source>Print Pre&amp;view</source>
        <translation>Pre&amp;visão da Impressão</translation>
    </message>
    <message>
<<<<<<< HEAD
        <location filename="../src/MainWindow.cpp" line="1446"/>
=======
        <location filename="../src/MainWindow.cpp" line="1405"/>
>>>>>>> 7d6b3d98
        <source>&amp;Print</source>
        <translation>Im&amp;pressão</translation>
    </message>
    <message>
<<<<<<< HEAD
        <location filename="../src/MainWindow.cpp" line="1448"/>
=======
        <location filename="../src/MainWindow.cpp" line="1407"/>
>>>>>>> 7d6b3d98
        <source>&amp;Export</source>
        <translation>E&amp;xportação</translation>
    </message>
    <message>
<<<<<<< HEAD
        <location filename="../src/MainWindow.cpp" line="1450"/>
=======
        <location filename="../src/MainWindow.cpp" line="1409"/>
>>>>>>> 7d6b3d98
        <source>&amp;Quit</source>
        <translation>Fec&amp;har e Sair</translation>
    </message>
    <message>
<<<<<<< HEAD
        <location filename="../src/MainWindow.cpp" line="1452"/>
=======
        <location filename="../src/MainWindow.cpp" line="1411"/>
>>>>>>> 7d6b3d98
        <source>&amp;Edit</source>
        <translation>&amp;Editar</translation>
    </message>
    <message>
<<<<<<< HEAD
        <location filename="../src/MainWindow.cpp" line="1453"/>
=======
        <location filename="../src/MainWindow.cpp" line="1412"/>
>>>>>>> 7d6b3d98
        <source>&amp;Undo</source>
        <translation>Defa&amp;zer</translation>
    </message>
    <message>
<<<<<<< HEAD
        <location filename="../src/MainWindow.cpp" line="1454"/>
=======
        <location filename="../src/MainWindow.cpp" line="1413"/>
>>>>>>> 7d6b3d98
        <source>&amp;Redo</source>
        <translation>&amp;Refazer</translation>
    </message>
    <message>
<<<<<<< HEAD
        <location filename="../src/MainWindow.cpp" line="1456"/>
=======
        <location filename="../src/MainWindow.cpp" line="1415"/>
>>>>>>> 7d6b3d98
        <source>Cu&amp;t</source>
        <translation>Cor&amp;tar</translation>
    </message>
    <message>
<<<<<<< HEAD
        <location filename="../src/MainWindow.cpp" line="1457"/>
=======
        <location filename="../src/MainWindow.cpp" line="1416"/>
>>>>>>> 7d6b3d98
        <source>&amp;Copy</source>
        <translation>&amp;Copiar</translation>
    </message>
    <message>
<<<<<<< HEAD
        <location filename="../src/MainWindow.cpp" line="1458"/>
=======
        <location filename="../src/MainWindow.cpp" line="1417"/>
>>>>>>> 7d6b3d98
        <source>&amp;Paste</source>
        <translation>Co&amp;lar</translation>
    </message>
    <message>
<<<<<<< HEAD
        <location filename="../src/MainWindow.cpp" line="1460"/>
=======
        <location filename="../src/MainWindow.cpp" line="1419"/>
>>>>>>> 7d6b3d98
        <source>&amp;Insert Image...</source>
        <translation>&amp;Inserir Imagem...</translation>
    </message>
    <message>
<<<<<<< HEAD
        <location filename="../src/MainWindow.cpp" line="1462"/>
=======
        <location filename="../src/MainWindow.cpp" line="1421"/>
>>>>>>> 7d6b3d98
        <source>&amp;Find</source>
        <translation>&amp;Encontrar</translation>
    </message>
    <message>
<<<<<<< HEAD
        <location filename="../src/MainWindow.cpp" line="1463"/>
=======
        <location filename="../src/MainWindow.cpp" line="1422"/>
>>>>>>> 7d6b3d98
        <source>Rep&amp;lace</source>
        <translation>Substitui&amp;r</translation>
    </message>
    <message>
<<<<<<< HEAD
        <location filename="../src/MainWindow.cpp" line="1465"/>
=======
        <location filename="../src/MainWindow.cpp" line="1424"/>
>>>>>>> 7d6b3d98
        <source>&amp;Spell check</source>
        <translation>Verificação &amp;Ortográfica</translation>
    </message>
    <message>
<<<<<<< HEAD
        <location filename="../src/MainWindow.cpp" line="1467"/>
=======
        <location filename="../src/MainWindow.cpp" line="1426"/>
>>>>>>> 7d6b3d98
        <source>For&amp;mat</source>
        <translation>For&amp;matar</translation>
    </message>
    <message>
<<<<<<< HEAD
        <location filename="../src/MainWindow.cpp" line="1468"/>
=======
        <location filename="../src/MainWindow.cpp" line="1427"/>
>>>>>>> 7d6b3d98
        <source>&amp;Bold</source>
        <translation>&amp;Negrito</translation>
    </message>
    <message>
<<<<<<< HEAD
        <location filename="../src/MainWindow.cpp" line="1469"/>
=======
        <location filename="../src/MainWindow.cpp" line="1428"/>
>>>>>>> 7d6b3d98
        <source>&amp;Italic</source>
        <translation>&amp;Itálico</translation>
    </message>
    <message>
<<<<<<< HEAD
        <location filename="../src/MainWindow.cpp" line="1470"/>
=======
        <location filename="../src/MainWindow.cpp" line="1429"/>
>>>>>>> 7d6b3d98
        <source>Stri&amp;kthrough</source>
        <translation>Tac&amp;hado</translation>
    </message>
    <message>
<<<<<<< HEAD
        <location filename="../src/MainWindow.cpp" line="1471"/>
=======
        <location filename="../src/MainWindow.cpp" line="1430"/>
>>>>>>> 7d6b3d98
        <source>&amp;HTML Comment</source>
        <translation>Comentário &amp;HTML</translation>
    </message>
    <message>
<<<<<<< HEAD
        <location filename="../src/MainWindow.cpp" line="1473"/>
=======
        <location filename="../src/MainWindow.cpp" line="1432"/>
>>>>>>> 7d6b3d98
        <source>I&amp;ndent</source>
        <translation>&amp;Avançar</translation>
    </message>
    <message>
<<<<<<< HEAD
        <location filename="../src/MainWindow.cpp" line="1474"/>
=======
        <location filename="../src/MainWindow.cpp" line="1433"/>
>>>>>>> 7d6b3d98
        <source>&amp;Unindent</source>
        <translation>Rec&amp;uar</translation>
    </message>
    <message>
<<<<<<< HEAD
        <location filename="../src/MainWindow.cpp" line="1476"/>
=======
        <location filename="../src/MainWindow.cpp" line="1435"/>
>>>>>>> 7d6b3d98
        <source>Block &amp;Quote</source>
        <translation>&amp;Citação em Bloco</translation>
    </message>
    <message>
<<<<<<< HEAD
        <location filename="../src/MainWindow.cpp" line="1477"/>
=======
        <location filename="../src/MainWindow.cpp" line="1436"/>
>>>>>>> 7d6b3d98
        <source>&amp;Strip Block Quote</source>
        <translation>&amp;Remover Citação em Bloco</translation>
    </message>
    <message>
<<<<<<< HEAD
        <location filename="../src/MainWindow.cpp" line="1479"/>
=======
        <location filename="../src/MainWindow.cpp" line="1438"/>
>>>>>>> 7d6b3d98
        <source>&amp;* Bullet List</source>
        <translation>&amp;* Lista de Itens</translation>
    </message>
    <message>
<<<<<<< HEAD
        <location filename="../src/MainWindow.cpp" line="1480"/>
=======
        <location filename="../src/MainWindow.cpp" line="1439"/>
>>>>>>> 7d6b3d98
        <source>&amp;- Bullet List</source>
        <translation>&amp;- Lista de Itens</translation>
    </message>
    <message>
<<<<<<< HEAD
        <location filename="../src/MainWindow.cpp" line="1481"/>
=======
        <location filename="../src/MainWindow.cpp" line="1440"/>
>>>>>>> 7d6b3d98
        <source>&amp;+ Bullet List</source>
        <translation>&amp;+ Lista de Itens</translation>
    </message>
    <message>
<<<<<<< HEAD
        <location filename="../src/MainWindow.cpp" line="1483"/>
=======
        <location filename="../src/MainWindow.cpp" line="1442"/>
>>>>>>> 7d6b3d98
        <source>1&amp;. Numbered List</source>
        <translation>1&amp;. Lista Numerada</translation>
    </message>
    <message>
<<<<<<< HEAD
        <location filename="../src/MainWindow.cpp" line="1484"/>
=======
        <location filename="../src/MainWindow.cpp" line="1443"/>
>>>>>>> 7d6b3d98
        <source>1&amp;) Numbered List</source>
        <translation>1&amp;) Lista Numerada</translation>
    </message>
    <message>
<<<<<<< HEAD
        <location filename="../src/MainWindow.cpp" line="1486"/>
=======
        <location filename="../src/MainWindow.cpp" line="1445"/>
>>>>>>> 7d6b3d98
        <source>&amp;Task List</source>
        <translation>Lista de &amp;Tarefas</translation>
    </message>
    <message>
<<<<<<< HEAD
        <location filename="../src/MainWindow.cpp" line="1487"/>
=======
        <location filename="../src/MainWindow.cpp" line="1446"/>
>>>>>>> 7d6b3d98
        <source>Toggle Task(s) &amp;Complete</source>
        <translation>Alternar Tarefa(s) &amp;Completas</translation>
    </message>
    <message>
<<<<<<< HEAD
        <location filename="../src/MainWindow.cpp" line="1489"/>
=======
        <location filename="../src/MainWindow.cpp" line="1448"/>
>>>>>>> 7d6b3d98
        <source>&amp;View</source>
        <translation>&amp;Ver</translation>
    </message>
    <message>
<<<<<<< HEAD
        <location filename="../src/MainWindow.cpp" line="1491"/>
=======
        <location filename="../src/MainWindow.cpp" line="1450"/>
>>>>>>> 7d6b3d98
        <source>&amp;Full Screen</source>
        <translation>&amp;Tela Cheia</translation>
    </message>
    <message>
<<<<<<< HEAD
        <location filename="../src/MainWindow.cpp" line="1498"/>
=======
        <location filename="../src/MainWindow.cpp" line="1457"/>
>>>>>>> 7d6b3d98
        <source>&amp;Preview in HTML</source>
        <translation>&amp;Prever em HTML</translation>
    </message>
    <message>
<<<<<<< HEAD
        <location filename="../src/MainWindow.cpp" line="1499"/>
=======
        <location filename="../src/MainWindow.cpp" line="1458"/>
>>>>>>> 7d6b3d98
        <source>&amp;Outline HUD</source>
        <translation>&amp;Janela de Estrutura</translation>
    </message>
    <message>
<<<<<<< HEAD
        <location filename="../src/MainWindow.cpp" line="1500"/>
=======
        <location filename="../src/MainWindow.cpp" line="1459"/>
>>>>>>> 7d6b3d98
        <source>&amp;Cheat Sheet HUD</source>
        <translation>Janela de &amp;Referência Rápida</translation>
    </message>
    <message>
<<<<<<< HEAD
        <location filename="../src/MainWindow.cpp" line="1501"/>
=======
        <location filename="../src/MainWindow.cpp" line="1460"/>
>>>>>>> 7d6b3d98
        <source>&amp;Document Statistics HUD</source>
        <translation type="unfinished"></translation>
    </message>
    <message>
<<<<<<< HEAD
        <location filename="../src/MainWindow.cpp" line="1502"/>
=======
        <location filename="../src/MainWindow.cpp" line="1461"/>
>>>>>>> 7d6b3d98
        <source>&amp;Session Statistics HUD</source>
        <translation type="unfinished"></translation>
    </message>
    <message>
<<<<<<< HEAD
        <location filename="../src/MainWindow.cpp" line="1505"/>
=======
        <location filename="../src/MainWindow.cpp" line="1464"/>
>>>>>>> 7d6b3d98
        <source>&amp;Settings</source>
        <translation>&amp;Configurações</translation>
    </message>
    <message>
<<<<<<< HEAD
        <location filename="../src/MainWindow.cpp" line="1506"/>
=======
        <location filename="../src/MainWindow.cpp" line="1465"/>
>>>>>>> 7d6b3d98
        <source>Themes...</source>
        <translation>Temas...</translation>
    </message>
    <message>
<<<<<<< HEAD
        <location filename="../src/MainWindow.cpp" line="1507"/>
=======
        <location filename="../src/MainWindow.cpp" line="1466"/>
>>>>>>> 7d6b3d98
        <source>Font...</source>
        <translation>Fonte...</translation>
    </message>
    <message>
<<<<<<< HEAD
        <location filename="../src/MainWindow.cpp" line="1509"/>
=======
        <location filename="../src/MainWindow.cpp" line="1468"/>
>>>>>>> 7d6b3d98
        <source>Focus Mode</source>
        <translation>Política de Foco</translation>
    </message>
    <message>
<<<<<<< HEAD
        <location filename="../src/MainWindow.cpp" line="1514"/>
=======
        <location filename="../src/MainWindow.cpp" line="1473"/>
>>>>>>> 7d6b3d98
        <source>Sentence</source>
        <translation>Sentença</translation>
    </message>
    <message>
<<<<<<< HEAD
        <location filename="../src/MainWindow.cpp" line="1520"/>
=======
        <location filename="../src/MainWindow.cpp" line="1479"/>
>>>>>>> 7d6b3d98
        <source>Current Line</source>
        <translation>Linha Atual</translation>
    </message>
    <message>
<<<<<<< HEAD
        <location filename="../src/MainWindow.cpp" line="1526"/>
=======
        <location filename="../src/MainWindow.cpp" line="1485"/>
>>>>>>> 7d6b3d98
        <source>Three Lines</source>
        <translation>Três Linhas</translation>
    </message>
    <message>
<<<<<<< HEAD
        <location filename="../src/MainWindow.cpp" line="1532"/>
=======
        <location filename="../src/MainWindow.cpp" line="1491"/>
>>>>>>> 7d6b3d98
        <source>Paragraph</source>
        <translation>Parágrafo</translation>
    </message>
    <message>
<<<<<<< HEAD
        <location filename="../src/MainWindow.cpp" line="1545"/>
=======
        <location filename="../src/MainWindow.cpp" line="1504"/>
>>>>>>> 7d6b3d98
        <source>Editor Width</source>
        <translation>Largura do Editor</translation>
    </message>
    <message>
<<<<<<< HEAD
        <location filename="../src/MainWindow.cpp" line="1549"/>
=======
        <location filename="../src/MainWindow.cpp" line="1508"/>
>>>>>>> 7d6b3d98
        <source>Narrow</source>
        <translation>Estreita</translation>
    </message>
    <message>
<<<<<<< HEAD
        <location filename="../src/MainWindow.cpp" line="1555"/>
=======
        <location filename="../src/MainWindow.cpp" line="1514"/>
>>>>>>> 7d6b3d98
        <source>Medium</source>
        <translation>Média</translation>
    </message>
    <message>
<<<<<<< HEAD
        <location filename="../src/MainWindow.cpp" line="1561"/>
=======
        <location filename="../src/MainWindow.cpp" line="1520"/>
>>>>>>> 7d6b3d98
        <source>Wide</source>
        <translation>Larga</translation>
    </message>
    <message>
<<<<<<< HEAD
        <location filename="../src/MainWindow.cpp" line="1567"/>
=======
        <location filename="../src/MainWindow.cpp" line="1526"/>
>>>>>>> 7d6b3d98
        <source>Full</source>
        <translation>Total</translation>
    </message>
    <message>
<<<<<<< HEAD
        <location filename="../src/MainWindow.cpp" line="1580"/>
=======
        <location filename="../src/MainWindow.cpp" line="1539"/>
>>>>>>> 7d6b3d98
        <source>Blockquote Style</source>
        <translation>Estilo das Citações</translation>
    </message>
    <message>
<<<<<<< HEAD
        <location filename="../src/MainWindow.cpp" line="1584"/>
=======
        <location filename="../src/MainWindow.cpp" line="1543"/>
>>>>>>> 7d6b3d98
        <source>Plain</source>
        <translation>Simples</translation>
    </message>
    <message>
<<<<<<< HEAD
        <location filename="../src/MainWindow.cpp" line="1590"/>
=======
        <location filename="../src/MainWindow.cpp" line="1549"/>
>>>>>>> 7d6b3d98
        <source>Italic</source>
        <translation>Itálico</translation>
    </message>
    <message>
<<<<<<< HEAD
        <location filename="../src/MainWindow.cpp" line="1596"/>
=======
        <location filename="../src/MainWindow.cpp" line="1555"/>
>>>>>>> 7d6b3d98
        <source>Fancy</source>
        <translation>Bonito</translation>
    </message>
    <message>
<<<<<<< HEAD
        <location filename="../src/MainWindow.cpp" line="1609"/>
=======
        <location filename="../src/MainWindow.cpp" line="1568"/>
>>>>>>> 7d6b3d98
        <source>Hide menu bar in full screen mode</source>
        <translation type="unfinished"></translation>
    </message>
    <message>
<<<<<<< HEAD
        <location filename="../src/MainWindow.cpp" line="1616"/>
=======
        <location filename="../src/MainWindow.cpp" line="1575"/>
>>>>>>> 7d6b3d98
        <source>Use Large Headings</source>
        <translation>Fonte Grande nos Títulos</translation>
    </message>
    <message>
<<<<<<< HEAD
        <location filename="../src/MainWindow.cpp" line="1623"/>
=======
        <location filename="../src/MainWindow.cpp" line="1582"/>
>>>>>>> 7d6b3d98
        <source>Use Underline Instead of Italics for Emphasis</source>
        <translation>Enfatizar com Sublinhado em vez de Itálico</translation>
    </message>
    <message>
<<<<<<< HEAD
        <location filename="../src/MainWindow.cpp" line="1630"/>
=======
        <location filename="../src/MainWindow.cpp" line="1589"/>
>>>>>>> 7d6b3d98
        <source>Automatically Match Characters while Typing</source>
        <translation>Completar Caracteres ao Digitar</translation>
    </message>
    <message>
<<<<<<< HEAD
        <location filename="../src/MainWindow.cpp" line="1636"/>
=======
        <location filename="../src/MainWindow.cpp" line="1595"/>
>>>>>>> 7d6b3d98
        <source>Customize Matched Characters...</source>
        <translation type="unfinished"></translation>
    </message>
    <message>
<<<<<<< HEAD
        <location filename="../src/MainWindow.cpp" line="1639"/>
=======
        <location filename="../src/MainWindow.cpp" line="1598"/>
>>>>>>> 7d6b3d98
        <source>Cycle Bullet Point Markers</source>
        <translation>Alternar Entre os Marcadores de Listas</translation>
    </message>
    <message>
<<<<<<< HEAD
        <location filename="../src/MainWindow.cpp" line="1646"/>
=======
        <location filename="../src/MainWindow.cpp" line="1605"/>
>>>>>>> 7d6b3d98
        <source>Display Current Time in Full Screen Mode</source>
        <translation type="unfinished"></translation>
    </message>
    <message>
<<<<<<< HEAD
        <location filename="../src/MainWindow.cpp" line="1654"/>
=======
        <location filename="../src/MainWindow.cpp" line="1613"/>
>>>>>>> 7d6b3d98
        <source>Live Spellcheck Enabled</source>
        <translation>Ativar Verificação Ortográfica Simultânea</translation>
    </message>
    <message>
<<<<<<< HEAD
        <location filename="../src/MainWindow.cpp" line="1660"/>
=======
        <location filename="../src/MainWindow.cpp" line="1619"/>
>>>>>>> 7d6b3d98
        <source>Dictionaries...</source>
        <translation>Dicionários...</translation>
    </message>
    <message>
<<<<<<< HEAD
        <location filename="../src/MainWindow.cpp" line="1662"/>
=======
        <location filename="../src/MainWindow.cpp" line="1621"/>
>>>>>>> 7d6b3d98
        <source>Application Language...</source>
        <translation type="unfinished"></translation>
    </message>
    <message>
<<<<<<< HEAD
        <location filename="../src/MainWindow.cpp" line="1666"/>
=======
        <location filename="../src/MainWindow.cpp" line="1625"/>
>>>>>>> 7d6b3d98
        <source>Remember File History</source>
        <translation>Lembrar Histórico de Arquivos</translation>
    </message>
    <message>
<<<<<<< HEAD
        <location filename="../src/MainWindow.cpp" line="1672"/>
=======
        <location filename="../src/MainWindow.cpp" line="1631"/>
>>>>>>> 7d6b3d98
        <source>Auto Save</source>
        <translation>Salvar Automaticamente</translation>
    </message>
    <message>
<<<<<<< HEAD
        <location filename="../src/MainWindow.cpp" line="1678"/>
=======
        <location filename="../src/MainWindow.cpp" line="1637"/>
>>>>>>> 7d6b3d98
        <source>Backup File on Save</source>
        <translation>Criar Cópia de Segurança ao Salvar</translation>
    </message>
    <message>
<<<<<<< HEAD
        <location filename="../src/MainWindow.cpp" line="1687"/>
=======
        <location filename="../src/MainWindow.cpp" line="1646"/>
>>>>>>> 7d6b3d98
        <source>Insert Spaces for Tabs</source>
        <translation>Inserir Espaços em vez de Tabulações</translation>
    </message>
    <message>
<<<<<<< HEAD
        <location filename="../src/MainWindow.cpp" line="1694"/>
=======
        <location filename="../src/MainWindow.cpp" line="1653"/>
>>>>>>> 7d6b3d98
        <source>Tabulation Width...</source>
        <translation>Largura das Tabulações...</translation>
    </message>
    <message>
<<<<<<< HEAD
        <location filename="../src/MainWindow.cpp" line="1699"/>
=======
        <location filename="../src/MainWindow.cpp" line="1658"/>
>>>>>>> 7d6b3d98
        <source>Alternate Row Colors in HUD Windows</source>
        <translation type="unfinished"></translation>
    </message>
    <message>
<<<<<<< HEAD
        <location filename="../src/MainWindow.cpp" line="1709"/>
=======
        <location filename="../src/MainWindow.cpp" line="1668"/>
>>>>>>> 7d6b3d98
        <source>HUD Window Button Layout</source>
        <translation type="unfinished"></translation>
    </message>
    <message>
<<<<<<< HEAD
        <location filename="../src/MainWindow.cpp" line="1713"/>
=======
        <location filename="../src/MainWindow.cpp" line="1672"/>
>>>>>>> 7d6b3d98
        <source>Left</source>
        <translation type="unfinished"></translation>
    </message>
    <message>
<<<<<<< HEAD
        <location filename="../src/MainWindow.cpp" line="1719"/>
=======
        <location filename="../src/MainWindow.cpp" line="1678"/>
>>>>>>> 7d6b3d98
        <source>Right</source>
        <translation type="unfinished"></translation>
    </message>
    <message>
<<<<<<< HEAD
        <location filename="../src/MainWindow.cpp" line="1730"/>
=======
        <location filename="../src/MainWindow.cpp" line="1689"/>
>>>>>>> 7d6b3d98
        <source>Enable Desktop Compositing Effects</source>
        <translation>Habilitar Efeitos de Composição das Janelas</translation>
    </message>
    <message>
<<<<<<< HEAD
        <location filename="../src/MainWindow.cpp" line="1740"/>
=======
        <location filename="../src/MainWindow.cpp" line="1699"/>
>>>>>>> 7d6b3d98
        <source>HUD Window Opacity...</source>
        <translation>Opacidade das Janelas HUD...</translation>
    </message>
    <message>
<<<<<<< HEAD
        <location filename="../src/MainWindow.cpp" line="1742"/>
=======
        <location filename="../src/MainWindow.cpp" line="1701"/>
>>>>>>> 7d6b3d98
        <source>&amp;Help</source>
        <translation>&amp;Ajuda</translation>
    </message>
    <message>
<<<<<<< HEAD
        <location filename="../src/MainWindow.cpp" line="1743"/>
=======
        <location filename="../src/MainWindow.cpp" line="1702"/>
>>>>>>> 7d6b3d98
        <source>&amp;About</source>
        <translation>&amp;Sobre</translation>
    </message>
    <message>
<<<<<<< HEAD
        <location filename="../src/MainWindow.cpp" line="1744"/>
=======
        <location filename="../src/MainWindow.cpp" line="1703"/>
>>>>>>> 7d6b3d98
        <source>About &amp;Qt</source>
        <translation>Sobre o &amp;Qt</translation>
    </message>
    <message>
<<<<<<< HEAD
        <location filename="../src/MainWindow.cpp" line="1745"/>
=======
        <location filename="../src/MainWindow.cpp" line="1704"/>
>>>>>>> 7d6b3d98
        <source>Quick &amp;Reference Guide</source>
        <translation>Guia de &amp;Referência Rápida</translation>
    </message>
    <message>
<<<<<<< HEAD
        <location filename="../src/MainWindow.cpp" line="1790"/>
=======
        <location filename="../src/MainWindow.cpp" line="1749"/>
>>>>>>> 7d6b3d98
        <source>Hemingway</source>
        <translation type="unfinished"></translation>
    </message>
    <message>
<<<<<<< HEAD
        <location filename="../src/MainWindow.cpp" line="1792"/>
=======
        <location filename="../src/MainWindow.cpp" line="1751"/>
>>>>>>> 7d6b3d98
        <source>Toggle Hemingway mode</source>
        <translation type="unfinished"></translation>
    </message>
    <message>
<<<<<<< HEAD
        <location filename="../src/MainWindow.cpp" line="1797"/>
=======
        <location filename="../src/MainWindow.cpp" line="1756"/>
>>>>>>> 7d6b3d98
        <source>Focus</source>
        <translation>Foco</translation>
    </message>
    <message>
<<<<<<< HEAD
        <location filename="../src/MainWindow.cpp" line="1799"/>
=======
        <location filename="../src/MainWindow.cpp" line="1758"/>
>>>>>>> 7d6b3d98
        <source>Toggle distraction free mode</source>
        <translation>Alternar modo sem distrações</translation>
    </message>
    <message>
<<<<<<< HEAD
        <location filename="../src/MainWindow.cpp" line="1807"/>
=======
        <location filename="../src/MainWindow.cpp" line="1766"/>
>>>>>>> 7d6b3d98
        <source>Toggle full screen mode</source>
        <translation>Alternar modo de tela cheia</translation>
    </message>
</context>
<context>
    <name>MarkdownEditor</name>
    <message>
        <location filename="../src/MarkdownEditor.cpp" line="122"/>
        <source>Add word to dictionary</source>
        <translation>Acrescentar palavra ao dicionário</translation>
    </message>
    <message>
        <location filename="../src/MarkdownEditor.cpp" line="123"/>
        <source>Check spelling...</source>
        <translation>Verificar ortografia...</translation>
    </message>
    <message>
        <location filename="../src/MarkdownEditor.cpp" line="576"/>
        <source>No spelling suggestions found</source>
        <translation>Nenhuma sugestão de correção encontrada</translation>
    </message>
</context>
<context>
    <name>QObject</name>
    <message>
        <location filename="../src/CommandLineExporter.cpp" line="92"/>
        <location filename="../src/CommandLineExporter.cpp" line="96"/>
        <source>Export failed: </source>
        <translation>Exportação falhou:</translation>
    </message>
    <message>
        <location filename="../src/CommandLineExporter.cpp" line="114"/>
        <source>%1 format is not supported by this processor.</source>
        <translation>O formato %1 não é suportado por este processador.</translation>
    </message>
    <message>
        <location filename="../src/CommandLineExporter.cpp" line="122"/>
        <source>Failed to execute command: </source>
        <translation>Falha ao executar o comando: </translation>
    </message>
    <message>
        <location filename="../src/DocumentManager.cpp" line="52"/>
        <source>Markdown</source>
        <translation></translation>
    </message>
    <message>
        <location filename="../src/DocumentManager.cpp" line="53"/>
        <source>Text</source>
        <translation>Texto</translation>
    </message>
    <message>
        <location filename="../src/DocumentManager.cpp" line="54"/>
        <source>All</source>
        <translation>Tudo</translation>
    </message>
    <message>
        <location filename="../src/DocumentManager.cpp" line="859"/>
        <source>Null or empty file path provided for writing.</source>
        <translation>Caminho de arquivo fornecido para edição está em branco ou inválido</translation>
    </message>
    <message>
        <location filename="../src/Exporter.cpp" line="66"/>
        <source>Export to HTML is not supported with this processor.</source>
        <translation>Exportação para HTML não é suportada por este processador.</translation>
    </message>
    <message>
        <location filename="../src/SundownExporter.cpp" line="127"/>
        <source>%1 format is unsupported by the Sundown processor.</source>
        <translation>O formato %1 não é suportado pelo processador Sundown.</translation>
    </message>
    <message>
        <location filename="../src/ThemeFactory.cpp" line="147"/>
        <source>The specified theme does not exist in the file system: </source>
        <translation>O tema especificado não existe no sistema de arquivos: </translation>
    </message>
    <message>
        <location filename="../src/ThemeFactory.cpp" line="252"/>
        <source>The specified theme is not available.  Try restarting the application.  If problem persists, please file a bug report.</source>
        <translation>O tema especificado não está disponível:  Tente reiniciar a aplicação.  Se o problema persistir, favor registrar um bug.</translation>
    </message>
    <message>
        <location filename="../src/ThemeFactory.cpp" line="322"/>
        <source>Could not delete %1 from theme.  Please try setting the theme file permissions to be writeable.</source>
        <translation>Impossível apagar %1 dos temas.  Por favor mude as permissões do tema para permitir escrita.</translation>
    </message>
    <message>
        <location filename="../src/ThemeFactory.cpp" line="345"/>
        <source>&apos;%1&apos; already exists.  Please choose another name.</source>
        <translation>&apos;%1&apos; já existe.  Favor escolher outro nome.</translation>
    </message>
    <message>
        <location filename="../src/ThemeFactory.cpp" line="355"/>
        <source>&apos;%1&apos; theme already exists.  Please choose another name.</source>
        <translation>O tema &apos;%1&apos; já existe. Favor escolher outro nome.</translation>
    </message>
    <message>
        <location filename="../src/ThemeFactory.cpp" line="390"/>
        <source>Failed to rename theme.  Please check file permissions.</source>
        <translation>Falha ao renomear tema. Favor verificar permissões dos arquivos.</translation>
    </message>
    <message>
        <location filename="../src/ThemeFactory.cpp" line="435"/>
        <source>Theme is read-only.  Please try renaming the theme, or setting the theme file to be writable.</source>
        <translation>O tema é de somente leitura.  Por favor tente renomear o tema ou alterar a permissão de escrita do arquivo do tema.</translation>
    </message>
    <message>
        <location filename="../src/ThemeFactory.cpp" line="472"/>
        <source>Failed to remove old theme image.  Please check file permissions.</source>
        <translation>Falha ao remover imagem anterior do tema.  Favor verificar permissões de arquivos.</translation>
    </message>
    <message>
        <location filename="../src/ThemeFactory.cpp" line="504"/>
        <source>The old theme image file could not be removed from the theme directory.  Please check file permissions.</source>
        <translation>A imagem anterior do tema não pôde ser removida do diretório de temas.  Favor verificar permissões de arquivos.</translation>
    </message>
    <message>
        <location filename="../src/ThemeFactory.cpp" line="516"/>
        <source>Theme image file could not be copied to the theme directory.  Please check file permissions.</source>
        <translation>A imagem do tema não pôde ser copiada para o diretório de temas.  Favor verificar permissões de arquivos.</translation>
    </message>
    <message>
        <location filename="../src/ThemeFactory.cpp" line="535"/>
        <source>Theme could not be saved to disk.  Please check file permissions or try renaming the theme.</source>
        <translation>O tema não pôde ser salvo no disco.  Por favor verifique as permissões de escrita ou tente renomear o tema.</translation>
    </message>
    <message>
        <location filename="../src/ThemeFactory.cpp" line="560"/>
        <source>Untitled 1</source>
        <translation>Sem título 1</translation>
    </message>
    <message>
        <location filename="../src/ThemeFactory.cpp" line="573"/>
        <source>Untitled %1</source>
        <translation>Sem título %1</translation>
    </message>
    <message>
        <location filename="../src/ThemeFactory.cpp" line="629"/>
        <location filename="../src/ThemeFactory.cpp" line="651"/>
        <location filename="../src/ThemeFactory.cpp" line="679"/>
        <source>Invalid or missing value for %1 provided.</source>
        <translation>Fornecido nome inválido ou em branco para %1.</translation>
    </message>
    <message>
        <location filename="../src/ThemeFactory.cpp" line="659"/>
        <source>Value for %1 is out of range.  Valid values are between %2 and %3, inclusive.</source>
        <translation>O valor para %1 está fora dos limites.  Valores válidos são entre %2 e %3, inclusive.</translation>
    </message>
</context>
<context>
    <name>SessionStatisticsWidget</name>
    <message>
        <location filename="../src/SessionStatisticsWidget.cpp" line="25"/>
        <source>Words Written:</source>
        <translation type="unfinished"></translation>
    </message>
    <message>
        <location filename="../src/SessionStatisticsWidget.cpp" line="26"/>
        <source>Pages Written:</source>
        <translation type="unfinished"></translation>
    </message>
    <message>
        <location filename="../src/SessionStatisticsWidget.cpp" line="27"/>
        <source>Average WPM:</source>
        <translation type="unfinished"></translation>
    </message>
    <message>
        <location filename="../src/SessionStatisticsWidget.cpp" line="28"/>
        <source>Total Time:</source>
        <translation type="unfinished"></translation>
    </message>
    <message>
        <location filename="../src/SessionStatisticsWidget.cpp" line="29"/>
        <source>Idle Time:</source>
        <translation type="unfinished"></translation>
    </message>
</context>
<context>
    <name>SimpleFontDialog</name>
    <message>
        <location filename="../src/SimpleFontDialog.cpp" line="44"/>
        <source>Family</source>
        <translation>Família</translation>
    </message>
    <message>
        <location filename="../src/SimpleFontDialog.cpp" line="72"/>
        <source>Size</source>
        <translation>Tamanho</translation>
    </message>
    <message>
        <location filename="../src/SimpleFontDialog.cpp" line="75"/>
        <source>AaBbCcXxYyZz</source>
        <translation>AaBbCcXxYyZz</translation>
    </message>
    <message>
        <location filename="../src/SimpleFontDialog.cpp" line="79"/>
        <source>Preview</source>
        <translation>Previsão</translation>
    </message>
</context>
<context>
    <name>SpellChecker</name>
    <message>
        <location filename="../src/spelling/spell_checker.cpp" line="139"/>
        <source>Check Spelling</source>
        <translation>Verificar Ortografia</translation>
    </message>
    <message>
        <location filename="../src/spelling/spell_checker.cpp" line="147"/>
        <source>&amp;Add</source>
        <translation>&amp;Adicionar</translation>
    </message>
    <message>
        <location filename="../src/spelling/spell_checker.cpp" line="150"/>
        <source>&amp;Ignore</source>
        <translation>&amp;Ignorar</translation>
    </message>
    <message>
        <location filename="../src/spelling/spell_checker.cpp" line="153"/>
        <source>I&amp;gnore All</source>
        <translation>Ignorar &amp;Tudo</translation>
    </message>
    <message>
        <location filename="../src/spelling/spell_checker.cpp" line="158"/>
        <source>&amp;Change</source>
        <translation>&amp;Mudar</translation>
    </message>
    <message>
        <location filename="../src/spelling/spell_checker.cpp" line="161"/>
        <source>C&amp;hange All</source>
        <translation>M&amp;udar Tudo</translation>
    </message>
    <message>
        <location filename="../src/spelling/spell_checker.cpp" line="176"/>
        <source>Not in dictionary:</source>
        <translation>Ausente do dicionário:</translation>
    </message>
    <message>
        <location filename="../src/spelling/spell_checker.cpp" line="184"/>
        <source>Change to:</source>
        <translation>Mudar para:</translation>
    </message>
    <message>
        <location filename="../src/spelling/spell_checker.cpp" line="200"/>
        <source>Checking spelling...</source>
        <translation>Verificando a ortografia...</translation>
    </message>
    <message>
        <location filename="../src/spelling/spell_checker.cpp" line="200"/>
        <source>Cancel</source>
        <translation>Cancelar</translation>
    </message>
    <message>
        <location filename="../src/spelling/spell_checker.cpp" line="201"/>
        <source>Please wait</source>
        <translation>Favor esperar</translation>
    </message>
    <message>
        <location filename="../src/spelling/spell_checker.cpp" line="228"/>
        <source>Continue checking at beginning of file?</source>
        <translation>Continuar verificando desde o começo do arquivo?</translation>
    </message>
    <message>
        <location filename="../src/spelling/spell_checker.cpp" line="287"/>
        <source>Spell check complete.</source>
        <translation>Verificação ortográfica completada.</translation>
    </message>
</context>
<context>
    <name>StyleSheetManagerDialog</name>
    <message>
        <location filename="../src/StyleSheetManagerDialog.cpp" line="38"/>
        <source>Custom Style Sheets</source>
        <translation>Folhas de Estilos Personalizadas</translation>
    </message>
    <message>
        <location filename="../src/StyleSheetManagerDialog.cpp" line="65"/>
        <source>Add new style sheet</source>
        <translation>Adicionar nova folha de estilos</translation>
    </message>
    <message>
        <location filename="../src/StyleSheetManagerDialog.cpp" line="67"/>
        <source>Remove selected style sheet(s) from list. (No files will be deleted from the hard disk.)</source>
        <translation>Remover folha(s) de estilos da lista. (Nenhum arquivo será apagado do disco rígido.)</translation>
    </message>
    <message>
        <location filename="../src/StyleSheetManagerDialog.cpp" line="113"/>
        <source>Select CSS File</source>
        <translation>Escolher Arquivo CSS</translation>
    </message>
    <message>
        <location filename="../src/StyleSheetManagerDialog.cpp" line="115"/>
        <source>CSS</source>
        <translation>CSS</translation>
    </message>
    <message>
        <location filename="../src/StyleSheetManagerDialog.cpp" line="115"/>
        <source>All</source>
        <translation>Tudo</translation>
    </message>
    <message>
        <location filename="../src/StyleSheetManagerDialog.cpp" line="144"/>
        <source>Don&apos;t worry! No files will be deleted from the hard disk. But are you sure you wish to remove the selected style sheet(s) from the list?</source>
        <translation>Não se preocupe! Nenhum arquivo será apagado do disco rígido. Mas você tem certeza que quer remover a(s) folha(s) de estilos da lista?</translation>
    </message>
</context>
<context>
    <name>TextDocument</name>
    <message>
        <location filename="../src/TextDocument.cpp" line="36"/>
        <location filename="../src/TextDocument.cpp" line="68"/>
        <source>untitled</source>
        <translation>sem_nome</translation>
    </message>
</context>
<context>
    <name>ThemeEditorDialog</name>
    <message>
        <location filename="../src/ThemeEditorDialog.cpp" line="40"/>
        <source>Edit Theme</source>
        <translation>Editar Tema</translation>
    </message>
    <message>
        <location filename="../src/ThemeEditorDialog.cpp" line="98"/>
        <source>Rounded</source>
        <translation>Arredondados</translation>
    </message>
    <message>
        <location filename="../src/ThemeEditorDialog.cpp" line="99"/>
        <source>Square</source>
        <translation>Quadrados</translation>
    </message>
    <message>
        <location filename="../src/ThemeEditorDialog.cpp" line="103"/>
        <location filename="../src/ThemeEditorDialog.cpp" line="111"/>
        <source>Stretch</source>
        <translation>Esticado</translation>
    </message>
    <message>
        <location filename="../src/ThemeEditorDialog.cpp" line="104"/>
        <location filename="../src/ThemeEditorDialog.cpp" line="110"/>
        <source>Center</source>
        <translation>Centrado</translation>
    </message>
    <message>
        <location filename="../src/ThemeEditorDialog.cpp" line="108"/>
        <source>None</source>
        <translation>Nenhum</translation>
    </message>
    <message>
        <location filename="../src/ThemeEditorDialog.cpp" line="109"/>
        <source>Tile</source>
        <translation>Repetir</translation>
    </message>
    <message>
        <location filename="../src/ThemeEditorDialog.cpp" line="112"/>
        <source>Scale</source>
        <translation>Ampliar</translation>
    </message>
    <message>
        <location filename="../src/ThemeEditorDialog.cpp" line="113"/>
        <source>Zoom</source>
        <translation>Zoom</translation>
    </message>
    <message>
        <location filename="../src/ThemeEditorDialog.cpp" line="124"/>
        <source>Theme Name</source>
        <translation>Nome do Tema</translation>
    </message>
    <message>
        <location filename="../src/ThemeEditorDialog.cpp" line="137"/>
        <source>Text Color</source>
        <translation>Cor do Texto</translation>
    </message>
    <message>
        <location filename="../src/ThemeEditorDialog.cpp" line="138"/>
        <source>Markup Color</source>
        <translation>Cor da Marcação</translation>
    </message>
    <message>
        <location filename="../src/ThemeEditorDialog.cpp" line="139"/>
        <source>Link Color</source>
        <translation>Cor das Ligações</translation>
    </message>
    <message>
        <location filename="../src/ThemeEditorDialog.cpp" line="140"/>
        <source>Spelling Error Color</source>
        <translation>Cor dos Erros de Ortografia</translation>
    </message>
    <message>
        <location filename="../src/ThemeEditorDialog.cpp" line="141"/>
        <source>Text Area Background Color</source>
        <translation>Cor do Fundo da Área de Texto</translation>
    </message>
    <message>
        <location filename="../src/ThemeEditorDialog.cpp" line="144"/>
        <source>Text Editor</source>
        <translation>Editor de Texto</translation>
    </message>
    <message>
        <location filename="../src/ThemeEditorDialog.cpp" line="150"/>
        <source>Background Image</source>
        <translation>Imagem de Fundo</translation>
    </message>
    <message>
        <location filename="../src/ThemeEditorDialog.cpp" line="151"/>
        <source>Background Color</source>
        <translation>Cor de Fundo</translation>
    </message>
    <message>
        <location filename="../src/ThemeEditorDialog.cpp" line="153"/>
        <source>Editor Aspect</source>
        <translation>Aspecto do Editor</translation>
    </message>
    <message>
        <location filename="../src/ThemeEditorDialog.cpp" line="154"/>
        <source>Editor Corners</source>
        <translation>Cantos do Editor</translation>
    </message>
    <message>
        <location filename="../src/ThemeEditorDialog.cpp" line="155"/>
        <source>Editor Opacity</source>
        <translation>Opacidade do Editor</translation>
    </message>
    <message>
        <location filename="../src/ThemeEditorDialog.cpp" line="158"/>
        <source>Background</source>
        <translation>Plano de Fundo</translation>
    </message>
    <message>
        <location filename="../src/ThemeEditorDialog.cpp" line="164"/>
        <source>HUD Foreground Color</source>
        <translation>Cor de Texto do HUD</translation>
    </message>
    <message>
        <location filename="../src/ThemeEditorDialog.cpp" line="165"/>
        <source>HUD Background Color</source>
        <translation>Cor de Fundo do HUD</translation>
    </message>
    <message>
        <location filename="../src/ThemeEditorDialog.cpp" line="168"/>
        <source>HUD</source>
        <translation>HUD</translation>
    </message>
    <message>
        <location filename="../src/ThemeEditorDialog.cpp" line="247"/>
        <source>Unable to save theme.</source>
        <translation>Impossível salvar tema.</translation>
    </message>
    <message>
        <location filename="../src/ThemeEditorDialog.cpp" line="265"/>
        <source>Failed to rename theme.</source>
        <translation>Falha ao renomear o tema.</translation>
    </message>
</context>
<context>
    <name>ThemeSelectionDialog</name>
    <message>
        <location filename="../src/ThemeSelectionDialog.cpp" line="50"/>
        <source>Themes</source>
        <translation>Temas</translation>
    </message>
    <message>
        <location filename="../src/ThemeSelectionDialog.cpp" line="96"/>
        <source>Edit...</source>
        <translation>Editar...</translation>
    </message>
    <message>
        <location filename="../src/ThemeSelectionDialog.cpp" line="158"/>
        <source>Unable to load theme.</source>
        <translation>Impossível usar o tema.</translation>
    </message>
    <message>
        <location filename="../src/ThemeSelectionDialog.cpp" line="239"/>
        <source>Cannot delete theme.</source>
        <translation>Impossível apagar o tema.</translation>
    </message>
    <message>
        <location filename="../src/ThemeSelectionDialog.cpp" line="240"/>
        <source>Sorry, this is a built-in theme that cannot be deleted.</source>
        <translation>Desculpe, esse é um tema embutido e não pode ser apagado.</translation>
    </message>
    <message>
        <location filename="../src/ThemeSelectionDialog.cpp" line="251"/>
        <source>Are you sure you want to permanently delete the &apos;%1&apos; theme?</source>
        <translation>Tem certeza de que deseja apagar permanentemente o tema %1?</translation>
    </message>
    <message>
        <location filename="../src/ThemeSelectionDialog.cpp" line="269"/>
        <source>Failed to delete theme.</source>
        <translation>Falha ao apagar o tema.</translation>
    </message>
    <message>
        <location filename="../src/ThemeSelectionDialog.cpp" line="300"/>
        <source>Cannot edit theme.</source>
        <translation>Impossível editar o tema.</translation>
    </message>
    <message>
        <location filename="../src/ThemeSelectionDialog.cpp" line="301"/>
        <source>Sorry, this is a built-in theme that cannot be edited.</source>
        <translation>Desculpe, esse é um tema embutido e não pode ser editado.</translation>
    </message>
</context>
</TS><|MERGE_RESOLUTION|>--- conflicted
+++ resolved
@@ -537,182 +537,102 @@
         <translation type="unfinished"></translation>
     </message>
     <message>
-<<<<<<< HEAD
-        <location filename="../src/MainWindow.cpp" line="874"/>
-=======
         <location filename="../src/MainWindow.cpp" line="833"/>
->>>>>>> 7d6b3d98
         <source>Insert Image</source>
         <translation>Inserir Imagem</translation>
     </message>
     <message>
-<<<<<<< HEAD
-        <location filename="../src/MainWindow.cpp" line="877"/>
-=======
         <location filename="../src/MainWindow.cpp" line="836"/>
->>>>>>> 7d6b3d98
         <source>Images</source>
         <translation>Imagens</translation>
     </message>
     <message>
-<<<<<<< HEAD
-        <location filename="../src/MainWindow.cpp" line="878"/>
-=======
         <location filename="../src/MainWindow.cpp" line="837"/>
->>>>>>> 7d6b3d98
         <source>All Files</source>
         <translation>Todos os Arquivos</translation>
     </message>
     <message>
-<<<<<<< HEAD
-        <location filename="../src/MainWindow.cpp" line="915"/>
-=======
         <location filename="../src/MainWindow.cpp" line="874"/>
->>>>>>> 7d6b3d98
         <source>Tabulation Width</source>
         <translation>Largura da Tabulação</translation>
     </message>
     <message>
-<<<<<<< HEAD
-        <location filename="../src/MainWindow.cpp" line="916"/>
-=======
         <location filename="../src/MainWindow.cpp" line="875"/>
->>>>>>> 7d6b3d98
         <source>Spaces</source>
         <translation>Espaços</translation>
     </message>
     <message>
-<<<<<<< HEAD
-        <location filename="../src/MainWindow.cpp" line="973"/>
-=======
         <location filename="../src/MainWindow.cpp" line="932"/>
->>>>>>> 7d6b3d98
         <source>Failed to open Quick Reference Guide.</source>
         <translation>Falha ao abrir o Guia de Referência Rápida.</translation>
     </message>
     <message>
-<<<<<<< HEAD
-        <location filename="../src/MainWindow.cpp" line="989"/>
-=======
         <location filename="../src/MainWindow.cpp" line="948"/>
->>>>>>> 7d6b3d98
         <source>Quick Reference Guide</source>
         <translation>Guia de Referência Rápida</translation>
     </message>
     <message>
-<<<<<<< HEAD
-        <location filename="../src/MainWindow.cpp" line="1053"/>
-=======
         <location filename="../src/MainWindow.cpp" line="1012"/>
->>>>>>> 7d6b3d98
         <source>&lt;p&gt;Copyright &amp;copy; 2014-2016 wereturtle&lt;/b&gt;&lt;p&gt;You may use and redistribute this software under the terms of the &lt;a href=&quot;http://www.gnu.org/licenses/gpl.html&quot;&gt;GNU General Public License Version 3&lt;/a&gt;.&lt;/p&gt;&lt;p&gt;Visit the official website at &lt;a href=&quot;http://github.com/wereturtle/ghostwriter&quot;&gt;http://github.com/wereturtle/ghostwriter&lt;/a&gt;.&lt;/p&gt;&lt;p&gt;Special thanks and credit for reused code goes to&lt;/p&gt;&lt;p&gt;&lt;a href=&quot;mailto:graeme@gottcode.org&quot;&gt;Graeme Gott&lt;/a&gt;, author of &lt;a href=&quot;http://gottcode.org/focuswriter/&quot;&gt;FocusWriter&lt;/a&gt;&lt;br/&gt;Dmitry Shachnev, author of &lt;a href=&quot;http://sourceforge.net/p/retext/home/ReText/&quot;&gt;Retext&lt;/a&gt;&lt;br/&gt;&lt;a href=&quot;mailto:gabriel@teuton.org&quot;&gt;Gabriel M. Beddingfield&lt;/a&gt;, author of &lt;a href=&quot;http://www.teuton.org/~gabriel/stretchplayer/&quot;&gt;StretchPlayer&lt;/a&gt;&lt;br/&gt;&lt;p&gt;I am also deeply indebted to &lt;a href=&quot;mailto:w.vollprecht@gmail.com&quot;&gt;Wolf Vollprecht&lt;/a&gt;, the author of &lt;a href=&quot;http://uberwriter.wolfvollprecht.de/&quot;&gt;UberWriter&lt;/a&gt;, for the inspiration he provided in creating such a beautiful Markdown editing tool.&lt;/p&gt;</source>
         <translation>&lt;p&gt;Copyright &amp;copy; 2014-2016 wereturtle&lt;/b&gt;&lt;p&gt;Você pode usar e redistribuir este software sob os termos da &lt;a href=&quot;http://www.gnu.org/licenses/gpl.html&quot;&gt;Licença Pública Geral GNU Versão 3&lt;/a&gt;. &lt;/p&gt;&lt;p&gt;Visite o site oficial em &lt;a href=&quot;http://github.com/wereturtle/ghostwriter&quot;&gt;http://github.com/wereturtle/ghostwriter&lt;/a&gt;.&lt;/p&gt;&lt;p&gt;Agradecimentos especiais e crédito pela reutilização de código vai para&lt;/p&gt;&lt;p&gt;&lt;a href=&quot;mailto:graeme@gottcode.org&quot;&gt;Graeme Gott&lt;/a&gt;, autor do &lt;a href=&quot;http://gottcode.org/focuswriter/&quot;&gt;FocusWriter&lt;/a&gt;&lt;br/&gt;Dmitry Shachnev, autor do &lt;a href=&quot;http://sourceforge.net/p/retext/home/ReText/&quot;&gt;Retext&lt;/a&gt;&lt;br/&gt;&lt;a href=&quot;mailto:gabriel@teuton.org&quot;&gt;Gabriel M Beddingfield&lt;/a&gt;, autor do &lt;a href=&quot;http://www.teuton.org/~gabriel/stretchplayer/&quot;&gt;StretchPlayer&lt;/a&gt;&lt;br/&gt;&lt;p&gt;Também sou profundamente grato a &lt;a href=&quot;mailto:w.vollprecht@gmail.com&quot;&gt;Wolf Vollprecht&lt;/a&gt;, o autor do &lt;a href=&quot;http://uberwriter.wolfvollprecht.de/&quot;&gt;UberWriter&lt;/a&gt;, pela inspiração que ofereceu para a criação de uma tão bela ferramenta de edição para Markdown.&lt;/p&gt;</translation>
     </message>
     <message>
-<<<<<<< HEAD
-        <location filename="../src/MainWindow.cpp" line="1076"/>
-=======
         <location filename="../src/MainWindow.cpp" line="1035"/>
->>>>>>> 7d6b3d98
         <source>About %1</source>
         <translation>Sobre %1</translation>
     </message>
     <message>
-<<<<<<< HEAD
-        <location filename="../src/MainWindow.cpp" line="1250"/>
-=======
         <location filename="../src/MainWindow.cpp" line="1209"/>
->>>>>>> 7d6b3d98
         <source>Please restart the application for changes to take effect.</source>
         <translation type="unfinished"></translation>
     </message>
     <message>
-<<<<<<< HEAD
-        <location filename="../src/MainWindow.cpp" line="1262"/>
-=======
         <location filename="../src/MainWindow.cpp" line="1221"/>
->>>>>>> 7d6b3d98
         <source>Hud Window Opacity</source>
         <translation>Opacidade da Janela HUD</translation>
     </message>
     <message>
-<<<<<<< HEAD
-        <location filename="../src/MainWindow.cpp" line="1300"/>
-=======
         <location filename="../src/MainWindow.cpp" line="1259"/>
->>>>>>> 7d6b3d98
         <source>Matched Characters</source>
         <translation type="unfinished"></translation>
     </message>
     <message>
-<<<<<<< HEAD
-        <location filename="../src/MainWindow.cpp" line="1420"/>
-=======
         <location filename="../src/MainWindow.cpp" line="1379"/>
->>>>>>> 7d6b3d98
         <source>&amp;File</source>
         <translation>Arqu&amp;ivo</translation>
     </message>
     <message>
-<<<<<<< HEAD
-        <location filename="../src/MainWindow.cpp" line="1422"/>
-=======
         <location filename="../src/MainWindow.cpp" line="1381"/>
->>>>>>> 7d6b3d98
         <source>&amp;New</source>
         <translation>&amp;Novo</translation>
     </message>
     <message>
-<<<<<<< HEAD
-        <location filename="../src/MainWindow.cpp" line="1423"/>
-=======
         <location filename="../src/MainWindow.cpp" line="1382"/>
->>>>>>> 7d6b3d98
         <source>&amp;Open</source>
         <translation>&amp;Abrir</translation>
     </message>
     <message>
-<<<<<<< HEAD
-        <location filename="../src/MainWindow.cpp" line="1426"/>
-=======
         <location filename="../src/MainWindow.cpp" line="1385"/>
->>>>>>> 7d6b3d98
         <source>Reopen Closed File</source>
         <translation>Reabir Arquivo Fechado</translation>
     </message>
     <message>
-<<<<<<< HEAD
-        <location filename="../src/MainWindow.cpp" line="1435"/>
-=======
         <location filename="../src/MainWindow.cpp" line="1394"/>
->>>>>>> 7d6b3d98
         <source>Clear Menu</source>
         <translation>Limpar o Menu</translation>
     </message>
     <message>
-<<<<<<< HEAD
-        <location filename="../src/MainWindow.cpp" line="1440"/>
-=======
         <location filename="../src/MainWindow.cpp" line="1399"/>
->>>>>>> 7d6b3d98
         <source>&amp;Save</source>
         <translation>&amp;Salvar</translation>
     </message>
     <message>
-<<<<<<< HEAD
-        <location filename="../src/MainWindow.cpp" line="1441"/>
-=======
         <location filename="../src/MainWindow.cpp" line="1400"/>
->>>>>>> 7d6b3d98
         <source>Save &amp;As...</source>
         <translation>Salvar Co&amp;mo...</translation>
     </message>
     <message numerus="yes">
-<<<<<<< HEAD
-        <location filename="../src/MainWindow.cpp" line="1081"/>
-=======
         <location filename="../src/MainWindow.cpp" line="1040"/>
->>>>>>> 7d6b3d98
         <source>%Ln word(s)</source>
         <translation>
             <numerusform>%Ln palavra</numerusform>
@@ -735,785 +655,437 @@
         <translation type="unfinished"></translation>
     </message>
     <message>
-<<<<<<< HEAD
-        <location filename="../src/MainWindow.cpp" line="1425"/>
-=======
         <location filename="../src/MainWindow.cpp" line="1384"/>
->>>>>>> 7d6b3d98
         <source>Open &amp;Recent...</source>
         <translation>Abrir &amp;Recente...</translation>
     </message>
     <message>
-<<<<<<< HEAD
-        <location filename="../src/MainWindow.cpp" line="1442"/>
-=======
         <location filename="../src/MainWindow.cpp" line="1401"/>
->>>>>>> 7d6b3d98
         <source>R&amp;ename...</source>
         <translation>R&amp;enomear...</translation>
     </message>
     <message>
-<<<<<<< HEAD
-        <location filename="../src/MainWindow.cpp" line="1443"/>
-=======
         <location filename="../src/MainWindow.cpp" line="1402"/>
->>>>>>> 7d6b3d98
         <source>Re&amp;load from Disk...</source>
         <translation>Recarre&amp;gar do Disco...</translation>
     </message>
     <message>
-<<<<<<< HEAD
-        <location filename="../src/MainWindow.cpp" line="1445"/>
-=======
         <location filename="../src/MainWindow.cpp" line="1404"/>
->>>>>>> 7d6b3d98
         <source>Print Pre&amp;view</source>
         <translation>Pre&amp;visão da Impressão</translation>
     </message>
     <message>
-<<<<<<< HEAD
-        <location filename="../src/MainWindow.cpp" line="1446"/>
-=======
         <location filename="../src/MainWindow.cpp" line="1405"/>
->>>>>>> 7d6b3d98
         <source>&amp;Print</source>
         <translation>Im&amp;pressão</translation>
     </message>
     <message>
-<<<<<<< HEAD
-        <location filename="../src/MainWindow.cpp" line="1448"/>
-=======
         <location filename="../src/MainWindow.cpp" line="1407"/>
->>>>>>> 7d6b3d98
         <source>&amp;Export</source>
         <translation>E&amp;xportação</translation>
     </message>
     <message>
-<<<<<<< HEAD
-        <location filename="../src/MainWindow.cpp" line="1450"/>
-=======
         <location filename="../src/MainWindow.cpp" line="1409"/>
->>>>>>> 7d6b3d98
         <source>&amp;Quit</source>
         <translation>Fec&amp;har e Sair</translation>
     </message>
     <message>
-<<<<<<< HEAD
-        <location filename="../src/MainWindow.cpp" line="1452"/>
-=======
         <location filename="../src/MainWindow.cpp" line="1411"/>
->>>>>>> 7d6b3d98
         <source>&amp;Edit</source>
         <translation>&amp;Editar</translation>
     </message>
     <message>
-<<<<<<< HEAD
-        <location filename="../src/MainWindow.cpp" line="1453"/>
-=======
         <location filename="../src/MainWindow.cpp" line="1412"/>
->>>>>>> 7d6b3d98
         <source>&amp;Undo</source>
         <translation>Defa&amp;zer</translation>
     </message>
     <message>
-<<<<<<< HEAD
-        <location filename="../src/MainWindow.cpp" line="1454"/>
-=======
         <location filename="../src/MainWindow.cpp" line="1413"/>
->>>>>>> 7d6b3d98
         <source>&amp;Redo</source>
         <translation>&amp;Refazer</translation>
     </message>
     <message>
-<<<<<<< HEAD
-        <location filename="../src/MainWindow.cpp" line="1456"/>
-=======
         <location filename="../src/MainWindow.cpp" line="1415"/>
->>>>>>> 7d6b3d98
         <source>Cu&amp;t</source>
         <translation>Cor&amp;tar</translation>
     </message>
     <message>
-<<<<<<< HEAD
-        <location filename="../src/MainWindow.cpp" line="1457"/>
-=======
         <location filename="../src/MainWindow.cpp" line="1416"/>
->>>>>>> 7d6b3d98
         <source>&amp;Copy</source>
         <translation>&amp;Copiar</translation>
     </message>
     <message>
-<<<<<<< HEAD
-        <location filename="../src/MainWindow.cpp" line="1458"/>
-=======
         <location filename="../src/MainWindow.cpp" line="1417"/>
->>>>>>> 7d6b3d98
         <source>&amp;Paste</source>
         <translation>Co&amp;lar</translation>
     </message>
     <message>
-<<<<<<< HEAD
-        <location filename="../src/MainWindow.cpp" line="1460"/>
-=======
         <location filename="../src/MainWindow.cpp" line="1419"/>
->>>>>>> 7d6b3d98
         <source>&amp;Insert Image...</source>
         <translation>&amp;Inserir Imagem...</translation>
     </message>
     <message>
-<<<<<<< HEAD
-        <location filename="../src/MainWindow.cpp" line="1462"/>
-=======
         <location filename="../src/MainWindow.cpp" line="1421"/>
->>>>>>> 7d6b3d98
         <source>&amp;Find</source>
         <translation>&amp;Encontrar</translation>
     </message>
     <message>
-<<<<<<< HEAD
-        <location filename="../src/MainWindow.cpp" line="1463"/>
-=======
         <location filename="../src/MainWindow.cpp" line="1422"/>
->>>>>>> 7d6b3d98
         <source>Rep&amp;lace</source>
         <translation>Substitui&amp;r</translation>
     </message>
     <message>
-<<<<<<< HEAD
-        <location filename="../src/MainWindow.cpp" line="1465"/>
-=======
         <location filename="../src/MainWindow.cpp" line="1424"/>
->>>>>>> 7d6b3d98
         <source>&amp;Spell check</source>
         <translation>Verificação &amp;Ortográfica</translation>
     </message>
     <message>
-<<<<<<< HEAD
-        <location filename="../src/MainWindow.cpp" line="1467"/>
-=======
         <location filename="../src/MainWindow.cpp" line="1426"/>
->>>>>>> 7d6b3d98
         <source>For&amp;mat</source>
         <translation>For&amp;matar</translation>
     </message>
     <message>
-<<<<<<< HEAD
-        <location filename="../src/MainWindow.cpp" line="1468"/>
-=======
         <location filename="../src/MainWindow.cpp" line="1427"/>
->>>>>>> 7d6b3d98
         <source>&amp;Bold</source>
         <translation>&amp;Negrito</translation>
     </message>
     <message>
-<<<<<<< HEAD
-        <location filename="../src/MainWindow.cpp" line="1469"/>
-=======
         <location filename="../src/MainWindow.cpp" line="1428"/>
->>>>>>> 7d6b3d98
         <source>&amp;Italic</source>
         <translation>&amp;Itálico</translation>
     </message>
     <message>
-<<<<<<< HEAD
-        <location filename="../src/MainWindow.cpp" line="1470"/>
-=======
         <location filename="../src/MainWindow.cpp" line="1429"/>
->>>>>>> 7d6b3d98
         <source>Stri&amp;kthrough</source>
         <translation>Tac&amp;hado</translation>
     </message>
     <message>
-<<<<<<< HEAD
-        <location filename="../src/MainWindow.cpp" line="1471"/>
-=======
         <location filename="../src/MainWindow.cpp" line="1430"/>
->>>>>>> 7d6b3d98
         <source>&amp;HTML Comment</source>
         <translation>Comentário &amp;HTML</translation>
     </message>
     <message>
-<<<<<<< HEAD
-        <location filename="../src/MainWindow.cpp" line="1473"/>
-=======
         <location filename="../src/MainWindow.cpp" line="1432"/>
->>>>>>> 7d6b3d98
         <source>I&amp;ndent</source>
         <translation>&amp;Avançar</translation>
     </message>
     <message>
-<<<<<<< HEAD
-        <location filename="../src/MainWindow.cpp" line="1474"/>
-=======
         <location filename="../src/MainWindow.cpp" line="1433"/>
->>>>>>> 7d6b3d98
         <source>&amp;Unindent</source>
         <translation>Rec&amp;uar</translation>
     </message>
     <message>
-<<<<<<< HEAD
-        <location filename="../src/MainWindow.cpp" line="1476"/>
-=======
         <location filename="../src/MainWindow.cpp" line="1435"/>
->>>>>>> 7d6b3d98
         <source>Block &amp;Quote</source>
         <translation>&amp;Citação em Bloco</translation>
     </message>
     <message>
-<<<<<<< HEAD
-        <location filename="../src/MainWindow.cpp" line="1477"/>
-=======
         <location filename="../src/MainWindow.cpp" line="1436"/>
->>>>>>> 7d6b3d98
         <source>&amp;Strip Block Quote</source>
         <translation>&amp;Remover Citação em Bloco</translation>
     </message>
     <message>
-<<<<<<< HEAD
-        <location filename="../src/MainWindow.cpp" line="1479"/>
-=======
         <location filename="../src/MainWindow.cpp" line="1438"/>
->>>>>>> 7d6b3d98
         <source>&amp;* Bullet List</source>
         <translation>&amp;* Lista de Itens</translation>
     </message>
     <message>
-<<<<<<< HEAD
-        <location filename="../src/MainWindow.cpp" line="1480"/>
-=======
         <location filename="../src/MainWindow.cpp" line="1439"/>
->>>>>>> 7d6b3d98
         <source>&amp;- Bullet List</source>
         <translation>&amp;- Lista de Itens</translation>
     </message>
     <message>
-<<<<<<< HEAD
-        <location filename="../src/MainWindow.cpp" line="1481"/>
-=======
         <location filename="../src/MainWindow.cpp" line="1440"/>
->>>>>>> 7d6b3d98
         <source>&amp;+ Bullet List</source>
         <translation>&amp;+ Lista de Itens</translation>
     </message>
     <message>
-<<<<<<< HEAD
-        <location filename="../src/MainWindow.cpp" line="1483"/>
-=======
         <location filename="../src/MainWindow.cpp" line="1442"/>
->>>>>>> 7d6b3d98
         <source>1&amp;. Numbered List</source>
         <translation>1&amp;. Lista Numerada</translation>
     </message>
     <message>
-<<<<<<< HEAD
-        <location filename="../src/MainWindow.cpp" line="1484"/>
-=======
         <location filename="../src/MainWindow.cpp" line="1443"/>
->>>>>>> 7d6b3d98
         <source>1&amp;) Numbered List</source>
         <translation>1&amp;) Lista Numerada</translation>
     </message>
     <message>
-<<<<<<< HEAD
-        <location filename="../src/MainWindow.cpp" line="1486"/>
-=======
         <location filename="../src/MainWindow.cpp" line="1445"/>
->>>>>>> 7d6b3d98
         <source>&amp;Task List</source>
         <translation>Lista de &amp;Tarefas</translation>
     </message>
     <message>
-<<<<<<< HEAD
-        <location filename="../src/MainWindow.cpp" line="1487"/>
-=======
         <location filename="../src/MainWindow.cpp" line="1446"/>
->>>>>>> 7d6b3d98
         <source>Toggle Task(s) &amp;Complete</source>
         <translation>Alternar Tarefa(s) &amp;Completas</translation>
     </message>
     <message>
-<<<<<<< HEAD
-        <location filename="../src/MainWindow.cpp" line="1489"/>
-=======
         <location filename="../src/MainWindow.cpp" line="1448"/>
->>>>>>> 7d6b3d98
         <source>&amp;View</source>
         <translation>&amp;Ver</translation>
     </message>
     <message>
-<<<<<<< HEAD
-        <location filename="../src/MainWindow.cpp" line="1491"/>
-=======
         <location filename="../src/MainWindow.cpp" line="1450"/>
->>>>>>> 7d6b3d98
         <source>&amp;Full Screen</source>
         <translation>&amp;Tela Cheia</translation>
     </message>
     <message>
-<<<<<<< HEAD
-        <location filename="../src/MainWindow.cpp" line="1498"/>
-=======
         <location filename="../src/MainWindow.cpp" line="1457"/>
->>>>>>> 7d6b3d98
         <source>&amp;Preview in HTML</source>
         <translation>&amp;Prever em HTML</translation>
     </message>
     <message>
-<<<<<<< HEAD
-        <location filename="../src/MainWindow.cpp" line="1499"/>
-=======
         <location filename="../src/MainWindow.cpp" line="1458"/>
->>>>>>> 7d6b3d98
         <source>&amp;Outline HUD</source>
         <translation>&amp;Janela de Estrutura</translation>
     </message>
     <message>
-<<<<<<< HEAD
-        <location filename="../src/MainWindow.cpp" line="1500"/>
-=======
         <location filename="../src/MainWindow.cpp" line="1459"/>
->>>>>>> 7d6b3d98
         <source>&amp;Cheat Sheet HUD</source>
         <translation>Janela de &amp;Referência Rápida</translation>
     </message>
     <message>
-<<<<<<< HEAD
-        <location filename="../src/MainWindow.cpp" line="1501"/>
-=======
         <location filename="../src/MainWindow.cpp" line="1460"/>
->>>>>>> 7d6b3d98
         <source>&amp;Document Statistics HUD</source>
         <translation type="unfinished"></translation>
     </message>
     <message>
-<<<<<<< HEAD
-        <location filename="../src/MainWindow.cpp" line="1502"/>
-=======
         <location filename="../src/MainWindow.cpp" line="1461"/>
->>>>>>> 7d6b3d98
         <source>&amp;Session Statistics HUD</source>
         <translation type="unfinished"></translation>
     </message>
     <message>
-<<<<<<< HEAD
-        <location filename="../src/MainWindow.cpp" line="1505"/>
-=======
         <location filename="../src/MainWindow.cpp" line="1464"/>
->>>>>>> 7d6b3d98
         <source>&amp;Settings</source>
         <translation>&amp;Configurações</translation>
     </message>
     <message>
-<<<<<<< HEAD
-        <location filename="../src/MainWindow.cpp" line="1506"/>
-=======
         <location filename="../src/MainWindow.cpp" line="1465"/>
->>>>>>> 7d6b3d98
         <source>Themes...</source>
         <translation>Temas...</translation>
     </message>
     <message>
-<<<<<<< HEAD
-        <location filename="../src/MainWindow.cpp" line="1507"/>
-=======
         <location filename="../src/MainWindow.cpp" line="1466"/>
->>>>>>> 7d6b3d98
         <source>Font...</source>
         <translation>Fonte...</translation>
     </message>
     <message>
-<<<<<<< HEAD
-        <location filename="../src/MainWindow.cpp" line="1509"/>
-=======
         <location filename="../src/MainWindow.cpp" line="1468"/>
->>>>>>> 7d6b3d98
         <source>Focus Mode</source>
         <translation>Política de Foco</translation>
     </message>
     <message>
-<<<<<<< HEAD
-        <location filename="../src/MainWindow.cpp" line="1514"/>
-=======
         <location filename="../src/MainWindow.cpp" line="1473"/>
->>>>>>> 7d6b3d98
         <source>Sentence</source>
         <translation>Sentença</translation>
     </message>
     <message>
-<<<<<<< HEAD
-        <location filename="../src/MainWindow.cpp" line="1520"/>
-=======
         <location filename="../src/MainWindow.cpp" line="1479"/>
->>>>>>> 7d6b3d98
         <source>Current Line</source>
         <translation>Linha Atual</translation>
     </message>
     <message>
-<<<<<<< HEAD
-        <location filename="../src/MainWindow.cpp" line="1526"/>
-=======
         <location filename="../src/MainWindow.cpp" line="1485"/>
->>>>>>> 7d6b3d98
         <source>Three Lines</source>
         <translation>Três Linhas</translation>
     </message>
     <message>
-<<<<<<< HEAD
-        <location filename="../src/MainWindow.cpp" line="1532"/>
-=======
         <location filename="../src/MainWindow.cpp" line="1491"/>
->>>>>>> 7d6b3d98
         <source>Paragraph</source>
         <translation>Parágrafo</translation>
     </message>
     <message>
-<<<<<<< HEAD
-        <location filename="../src/MainWindow.cpp" line="1545"/>
-=======
         <location filename="../src/MainWindow.cpp" line="1504"/>
->>>>>>> 7d6b3d98
         <source>Editor Width</source>
         <translation>Largura do Editor</translation>
     </message>
     <message>
-<<<<<<< HEAD
-        <location filename="../src/MainWindow.cpp" line="1549"/>
-=======
         <location filename="../src/MainWindow.cpp" line="1508"/>
->>>>>>> 7d6b3d98
         <source>Narrow</source>
         <translation>Estreita</translation>
     </message>
     <message>
-<<<<<<< HEAD
-        <location filename="../src/MainWindow.cpp" line="1555"/>
-=======
         <location filename="../src/MainWindow.cpp" line="1514"/>
->>>>>>> 7d6b3d98
         <source>Medium</source>
         <translation>Média</translation>
     </message>
     <message>
-<<<<<<< HEAD
-        <location filename="../src/MainWindow.cpp" line="1561"/>
-=======
         <location filename="../src/MainWindow.cpp" line="1520"/>
->>>>>>> 7d6b3d98
         <source>Wide</source>
         <translation>Larga</translation>
     </message>
     <message>
-<<<<<<< HEAD
-        <location filename="../src/MainWindow.cpp" line="1567"/>
-=======
         <location filename="../src/MainWindow.cpp" line="1526"/>
->>>>>>> 7d6b3d98
         <source>Full</source>
         <translation>Total</translation>
     </message>
     <message>
-<<<<<<< HEAD
-        <location filename="../src/MainWindow.cpp" line="1580"/>
-=======
         <location filename="../src/MainWindow.cpp" line="1539"/>
->>>>>>> 7d6b3d98
         <source>Blockquote Style</source>
         <translation>Estilo das Citações</translation>
     </message>
     <message>
-<<<<<<< HEAD
-        <location filename="../src/MainWindow.cpp" line="1584"/>
-=======
         <location filename="../src/MainWindow.cpp" line="1543"/>
->>>>>>> 7d6b3d98
         <source>Plain</source>
         <translation>Simples</translation>
     </message>
     <message>
-<<<<<<< HEAD
-        <location filename="../src/MainWindow.cpp" line="1590"/>
-=======
         <location filename="../src/MainWindow.cpp" line="1549"/>
->>>>>>> 7d6b3d98
         <source>Italic</source>
         <translation>Itálico</translation>
     </message>
     <message>
-<<<<<<< HEAD
-        <location filename="../src/MainWindow.cpp" line="1596"/>
-=======
         <location filename="../src/MainWindow.cpp" line="1555"/>
->>>>>>> 7d6b3d98
         <source>Fancy</source>
         <translation>Bonito</translation>
     </message>
     <message>
-<<<<<<< HEAD
-        <location filename="../src/MainWindow.cpp" line="1609"/>
-=======
         <location filename="../src/MainWindow.cpp" line="1568"/>
->>>>>>> 7d6b3d98
         <source>Hide menu bar in full screen mode</source>
         <translation type="unfinished"></translation>
     </message>
     <message>
-<<<<<<< HEAD
-        <location filename="../src/MainWindow.cpp" line="1616"/>
-=======
         <location filename="../src/MainWindow.cpp" line="1575"/>
->>>>>>> 7d6b3d98
         <source>Use Large Headings</source>
         <translation>Fonte Grande nos Títulos</translation>
     </message>
     <message>
-<<<<<<< HEAD
-        <location filename="../src/MainWindow.cpp" line="1623"/>
-=======
         <location filename="../src/MainWindow.cpp" line="1582"/>
->>>>>>> 7d6b3d98
         <source>Use Underline Instead of Italics for Emphasis</source>
         <translation>Enfatizar com Sublinhado em vez de Itálico</translation>
     </message>
     <message>
-<<<<<<< HEAD
-        <location filename="../src/MainWindow.cpp" line="1630"/>
-=======
         <location filename="../src/MainWindow.cpp" line="1589"/>
->>>>>>> 7d6b3d98
         <source>Automatically Match Characters while Typing</source>
         <translation>Completar Caracteres ao Digitar</translation>
     </message>
     <message>
-<<<<<<< HEAD
-        <location filename="../src/MainWindow.cpp" line="1636"/>
-=======
         <location filename="../src/MainWindow.cpp" line="1595"/>
->>>>>>> 7d6b3d98
         <source>Customize Matched Characters...</source>
         <translation type="unfinished"></translation>
     </message>
     <message>
-<<<<<<< HEAD
-        <location filename="../src/MainWindow.cpp" line="1639"/>
-=======
         <location filename="../src/MainWindow.cpp" line="1598"/>
->>>>>>> 7d6b3d98
         <source>Cycle Bullet Point Markers</source>
         <translation>Alternar Entre os Marcadores de Listas</translation>
     </message>
     <message>
-<<<<<<< HEAD
-        <location filename="../src/MainWindow.cpp" line="1646"/>
-=======
         <location filename="../src/MainWindow.cpp" line="1605"/>
->>>>>>> 7d6b3d98
         <source>Display Current Time in Full Screen Mode</source>
         <translation type="unfinished"></translation>
     </message>
     <message>
-<<<<<<< HEAD
-        <location filename="../src/MainWindow.cpp" line="1654"/>
-=======
         <location filename="../src/MainWindow.cpp" line="1613"/>
->>>>>>> 7d6b3d98
         <source>Live Spellcheck Enabled</source>
         <translation>Ativar Verificação Ortográfica Simultânea</translation>
     </message>
     <message>
-<<<<<<< HEAD
-        <location filename="../src/MainWindow.cpp" line="1660"/>
-=======
         <location filename="../src/MainWindow.cpp" line="1619"/>
->>>>>>> 7d6b3d98
         <source>Dictionaries...</source>
         <translation>Dicionários...</translation>
     </message>
     <message>
-<<<<<<< HEAD
-        <location filename="../src/MainWindow.cpp" line="1662"/>
-=======
         <location filename="../src/MainWindow.cpp" line="1621"/>
->>>>>>> 7d6b3d98
         <source>Application Language...</source>
         <translation type="unfinished"></translation>
     </message>
     <message>
-<<<<<<< HEAD
-        <location filename="../src/MainWindow.cpp" line="1666"/>
-=======
         <location filename="../src/MainWindow.cpp" line="1625"/>
->>>>>>> 7d6b3d98
         <source>Remember File History</source>
         <translation>Lembrar Histórico de Arquivos</translation>
     </message>
     <message>
-<<<<<<< HEAD
-        <location filename="../src/MainWindow.cpp" line="1672"/>
-=======
         <location filename="../src/MainWindow.cpp" line="1631"/>
->>>>>>> 7d6b3d98
         <source>Auto Save</source>
         <translation>Salvar Automaticamente</translation>
     </message>
     <message>
-<<<<<<< HEAD
-        <location filename="../src/MainWindow.cpp" line="1678"/>
-=======
         <location filename="../src/MainWindow.cpp" line="1637"/>
->>>>>>> 7d6b3d98
         <source>Backup File on Save</source>
         <translation>Criar Cópia de Segurança ao Salvar</translation>
     </message>
     <message>
-<<<<<<< HEAD
-        <location filename="../src/MainWindow.cpp" line="1687"/>
-=======
         <location filename="../src/MainWindow.cpp" line="1646"/>
->>>>>>> 7d6b3d98
         <source>Insert Spaces for Tabs</source>
         <translation>Inserir Espaços em vez de Tabulações</translation>
     </message>
     <message>
-<<<<<<< HEAD
-        <location filename="../src/MainWindow.cpp" line="1694"/>
-=======
         <location filename="../src/MainWindow.cpp" line="1653"/>
->>>>>>> 7d6b3d98
         <source>Tabulation Width...</source>
         <translation>Largura das Tabulações...</translation>
     </message>
     <message>
-<<<<<<< HEAD
-        <location filename="../src/MainWindow.cpp" line="1699"/>
-=======
         <location filename="../src/MainWindow.cpp" line="1658"/>
->>>>>>> 7d6b3d98
         <source>Alternate Row Colors in HUD Windows</source>
         <translation type="unfinished"></translation>
     </message>
     <message>
-<<<<<<< HEAD
-        <location filename="../src/MainWindow.cpp" line="1709"/>
-=======
         <location filename="../src/MainWindow.cpp" line="1668"/>
->>>>>>> 7d6b3d98
         <source>HUD Window Button Layout</source>
         <translation type="unfinished"></translation>
     </message>
     <message>
-<<<<<<< HEAD
-        <location filename="../src/MainWindow.cpp" line="1713"/>
-=======
         <location filename="../src/MainWindow.cpp" line="1672"/>
->>>>>>> 7d6b3d98
         <source>Left</source>
         <translation type="unfinished"></translation>
     </message>
     <message>
-<<<<<<< HEAD
-        <location filename="../src/MainWindow.cpp" line="1719"/>
-=======
         <location filename="../src/MainWindow.cpp" line="1678"/>
->>>>>>> 7d6b3d98
         <source>Right</source>
         <translation type="unfinished"></translation>
     </message>
     <message>
-<<<<<<< HEAD
-        <location filename="../src/MainWindow.cpp" line="1730"/>
-=======
         <location filename="../src/MainWindow.cpp" line="1689"/>
->>>>>>> 7d6b3d98
         <source>Enable Desktop Compositing Effects</source>
         <translation>Habilitar Efeitos de Composição das Janelas</translation>
     </message>
     <message>
-<<<<<<< HEAD
-        <location filename="../src/MainWindow.cpp" line="1740"/>
-=======
         <location filename="../src/MainWindow.cpp" line="1699"/>
->>>>>>> 7d6b3d98
         <source>HUD Window Opacity...</source>
         <translation>Opacidade das Janelas HUD...</translation>
     </message>
     <message>
-<<<<<<< HEAD
-        <location filename="../src/MainWindow.cpp" line="1742"/>
-=======
         <location filename="../src/MainWindow.cpp" line="1701"/>
->>>>>>> 7d6b3d98
         <source>&amp;Help</source>
         <translation>&amp;Ajuda</translation>
     </message>
     <message>
-<<<<<<< HEAD
-        <location filename="../src/MainWindow.cpp" line="1743"/>
-=======
         <location filename="../src/MainWindow.cpp" line="1702"/>
->>>>>>> 7d6b3d98
         <source>&amp;About</source>
         <translation>&amp;Sobre</translation>
     </message>
     <message>
-<<<<<<< HEAD
-        <location filename="../src/MainWindow.cpp" line="1744"/>
-=======
         <location filename="../src/MainWindow.cpp" line="1703"/>
->>>>>>> 7d6b3d98
         <source>About &amp;Qt</source>
         <translation>Sobre o &amp;Qt</translation>
     </message>
     <message>
-<<<<<<< HEAD
-        <location filename="../src/MainWindow.cpp" line="1745"/>
-=======
         <location filename="../src/MainWindow.cpp" line="1704"/>
->>>>>>> 7d6b3d98
         <source>Quick &amp;Reference Guide</source>
         <translation>Guia de &amp;Referência Rápida</translation>
     </message>
     <message>
-<<<<<<< HEAD
-        <location filename="../src/MainWindow.cpp" line="1790"/>
-=======
         <location filename="../src/MainWindow.cpp" line="1749"/>
->>>>>>> 7d6b3d98
         <source>Hemingway</source>
         <translation type="unfinished"></translation>
     </message>
     <message>
-<<<<<<< HEAD
-        <location filename="../src/MainWindow.cpp" line="1792"/>
-=======
         <location filename="../src/MainWindow.cpp" line="1751"/>
->>>>>>> 7d6b3d98
         <source>Toggle Hemingway mode</source>
         <translation type="unfinished"></translation>
     </message>
     <message>
-<<<<<<< HEAD
-        <location filename="../src/MainWindow.cpp" line="1797"/>
-=======
         <location filename="../src/MainWindow.cpp" line="1756"/>
->>>>>>> 7d6b3d98
         <source>Focus</source>
         <translation>Foco</translation>
     </message>
     <message>
-<<<<<<< HEAD
-        <location filename="../src/MainWindow.cpp" line="1799"/>
-=======
         <location filename="../src/MainWindow.cpp" line="1758"/>
->>>>>>> 7d6b3d98
         <source>Toggle distraction free mode</source>
         <translation>Alternar modo sem distrações</translation>
     </message>
     <message>
-<<<<<<< HEAD
-        <location filename="../src/MainWindow.cpp" line="1807"/>
-=======
         <location filename="../src/MainWindow.cpp" line="1766"/>
->>>>>>> 7d6b3d98
         <source>Toggle full screen mode</source>
         <translation>Alternar modo de tela cheia</translation>
     </message>
