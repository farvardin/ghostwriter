<?xml version="1.0" encoding="utf-8"?>
<!DOCTYPE TS>
<TS version="2.1" language="ru_RU">
<context>
    <name>DictionaryDialog</name>
    <message>
        <location filename="../src/spelling/dictionary_dialog.cpp" line="36"/>
        <source>Set Dictionary</source>
        <translation>Выбрать словарь</translation>
    </message>
</context>
<context>
    <name>DocumentManager</name>
    <message>
        <location filename="../src/DocumentManager.cpp" line="159"/>
        <source>Open File</source>
        <translation>Открыть файл</translation>
    </message>
    <message>
        <location filename="../src/DocumentManager.cpp" line="174"/>
        <source>Could not open %1</source>
        <translation>Не удалось открыть %1</translation>
    </message>
    <message>
        <location filename="../src/DocumentManager.cpp" line="175"/>
        <source>Permission denied.</source>
        <translation type="unfinished">Нет прав на чтение.</translation>
    </message>
    <message>
        <location filename="../src/DocumentManager.cpp" line="251"/>
        <source>The document has been modified.</source>
        <translation>Документ был изменён.</translation>
    </message>
    <message>
        <location filename="../src/DocumentManager.cpp" line="252"/>
        <source>Discard changes?</source>
        <translation type="unfinished">Откатить изменения?</translation>
    </message>
    <message>
        <location filename="../src/DocumentManager.cpp" line="286"/>
        <source>Rename File</source>
        <translation>Переименовать файл</translation>
    </message>
    <message>
        <location filename="../src/DocumentManager.cpp" line="301"/>
        <source>Failed to rename %1</source>
        <translation>Не удалось переименовать %1</translation>
    </message>
    <message>
        <location filename="../src/DocumentManager.cpp" line="372"/>
        <source>Save File</source>
        <translation>Сохранить файл</translation>
    </message>
    <message>
        <location filename="../src/DocumentManager.cpp" line="476"/>
        <source>Error saving %1</source>
        <translation>Ошибка при сохранении %1</translation>
    </message>
    <message>
        <location filename="../src/DocumentManager.cpp" line="536"/>
        <source>The document has been modified by another program.</source>
        <translation type="unfinished">Документ был изменён другой программой.</translation>
    </message>
    <message>
        <location filename="../src/DocumentManager.cpp" line="537"/>
        <source>Would you like to reload the document?</source>
        <translation type="unfinished">Желаете заново загрузить документ?</translation>
    </message>
    <message>
        <location filename="../src/DocumentManager.cpp" line="594"/>
        <location filename="../src/DocumentManager.cpp" line="633"/>
        <source>Could not read %1</source>
        <translation>Не удалось прочесть %1</translation>
    </message>
    <message>
        <location filename="../src/DocumentManager.cpp" line="608"/>
        <source>opening %1</source>
        <translation>отркрываю %1</translation>
    </message>
    <message>
        <location filename="../src/DocumentManager.cpp" line="730"/>
        <source>File has been modified.</source>
        <translation type="unfinished">Файл был изменён.</translation>
    </message>
    <message>
        <location filename="../src/DocumentManager.cpp" line="734"/>
        <source>%1 has been modified.</source>
        <translation type="unfinished">%1 был изменён.</translation>
    </message>
    <message>
        <location filename="../src/DocumentManager.cpp" line="743"/>
        <source>Would you like to save your changes?</source>
        <translation type="unfinished">Желаете сохранить свои правки?</translation>
    </message>
    <message>
        <location filename="../src/DocumentManager.cpp" line="779"/>
        <source>%1 is read only.</source>
        <translation type="unfinished">%1 доступен только для чтения.</translation>
    </message>
    <message>
        <location filename="../src/DocumentManager.cpp" line="780"/>
        <source>Overwrite protected file?</source>
        <translation type="unfinished">Переписать защищённый файл?</translation>
    </message>
    <message>
        <location filename="../src/DocumentManager.cpp" line="806"/>
        <source>Overwrite failed.</source>
        <translation type="unfinished">Не удалось перезаписать.</translation>
    </message>
    <message>
        <location filename="../src/DocumentManager.cpp" line="807"/>
        <source>Please save file to another location.</source>
        <translation type="unfinished">Пожалуйста, сохраните файл в другую локацию.</translation>
    </message>
</context>
<context>
    <name>ExportDialog</name>
    <message>
        <location filename="../src/ExportDialog.cpp" line="49"/>
        <source>Export</source>
        <translation>Экспортировать</translation>
    </message>
    <message>
        <location filename="../src/ExportDialog.cpp" line="189"/>
        <source>Smart Typography</source>
        <translation>Умная типография</translation>
    </message>
    <message>
        <location filename="../src/ExportDialog.cpp" line="192"/>
        <source>Export Options</source>
        <translation>Настройки экспорта</translation>
    </message>
    <message>
        <location filename="../src/ExportDialog.cpp" line="194"/>
        <source>Markdown Converter:</source>
        <translation type="unfinished">Преобразователь Markdown:</translation>
    </message>
    <message>
        <location filename="../src/ExportDialog.cpp" line="237"/>
        <source>exporting to %1</source>
        <translation type="unfinished">экспортирую в %1</translation>
    </message>
    <message>
        <location filename="../src/ExportDialog.cpp" line="254"/>
        <source>Export failed.</source>
        <translation type="unfinished">Не удалось экспортировать.</translation>
    </message>
</context>
<context>
    <name>FindDialog</name>
    <message>
        <location filename="../src/find_dialog.cpp" line="45"/>
        <source>Search for:</source>
        <translation>Найти:</translation>
    </message>
    <message>
        <location filename="../src/find_dialog.cpp" line="47"/>
        <source>Replace with:</source>
        <translation>Заменить на:</translation>
    </message>
    <message>
        <location filename="../src/find_dialog.cpp" line="51"/>
        <source>Ignore case</source>
        <translation>Без учёта регистра</translation>
    </message>
    <message>
        <location filename="../src/find_dialog.cpp" line="52"/>
        <source>Whole words only</source>
        <translation>Слова целиком</translation>
    </message>
    <message>
        <location filename="../src/find_dialog.cpp" line="53"/>
        <source>Regular expressions</source>
        <translation>Регулярные выражения</translation>
    </message>
    <message>
        <location filename="../src/find_dialog.cpp" line="56"/>
        <source>Search up</source>
        <translation>Искать выше</translation>
    </message>
    <message>
        <location filename="../src/find_dialog.cpp" line="57"/>
        <source>Search down</source>
        <translation>Искать ниже</translation>
    </message>
    <message>
        <location filename="../src/find_dialog.cpp" line="64"/>
        <source>&amp;Find</source>
        <translation>&amp;Найти</translation>
    </message>
    <message>
        <location filename="../src/find_dialog.cpp" line="68"/>
        <source>&amp;Replace</source>
        <translation>&amp;Заменить</translation>
    </message>
    <message>
        <location filename="../src/find_dialog.cpp" line="72"/>
        <source>Replace &amp;All</source>
        <translation>Заменить &amp;всё</translation>
    </message>
    <message>
        <location filename="../src/find_dialog.cpp" line="134"/>
        <source>Find</source>
        <translation>Найти</translation>
    </message>
    <message>
        <location filename="../src/find_dialog.cpp" line="142"/>
        <source>Replace</source>
        <translation>Заменить</translation>
    </message>
    <message>
        <location filename="../src/find_dialog.cpp" line="277"/>
        <source>Question</source>
        <translation>Вопрос</translation>
    </message>
    <message numerus="yes">
        <location filename="../src/find_dialog.cpp" line="277"/>
        <source>Replace %n instance(s)?</source>
        <translation type="unfinished">
            <numerusform></numerusform>
            <numerusform></numerusform>
            <numerusform></numerusform>
        </translation>
    </message>
    <message>
        <location filename="../src/find_dialog.cpp" line="281"/>
        <location filename="../src/find_dialog.cpp" line="355"/>
        <source>Sorry</source>
        <translation>К сожалению</translation>
    </message>
    <message>
        <location filename="../src/find_dialog.cpp" line="281"/>
        <location filename="../src/find_dialog.cpp" line="355"/>
        <source>Phrase not found.</source>
        <translation>Фраза не найдена.</translation>
    </message>
</context>
<context>
    <name>HtmlPreview</name>
    <message>
        <location filename="../src/HtmlPreview.cpp" line="70"/>
        <source>HTML Preview</source>
        <translation>Предпросмотр HTML</translation>
    </message>
    <message>
        <location filename="../src/HtmlPreview.cpp" line="101"/>
        <source>Copy HTML</source>
        <translation>Копировать HTML</translation>
    </message>
    <message>
        <location filename="../src/HtmlPreview.cpp" line="106"/>
        <source>Export</source>
        <translation>Экспорт</translation>
    </message>
    <message>
        <location filename="../src/HtmlPreview.cpp" line="111"/>
        <source>Print</source>
        <translation>Печать</translation>
    </message>
    <message>
        <location filename="../src/HtmlPreview.cpp" line="123"/>
        <source>No markdown (pandoc, multimarkdown, discount) processors are installed.  Please install or add their installation locations to your system PATH environment variable.</source>
        <translation type="unfinished">Не установлено ни одного обработчика markdown (pandoc, multimarkdown, discount). Пожалуйста, установите их или добавьте пути установки в переменную окружения PATH.</translation>
    </message>
    <message>
        <location filename="../src/HtmlPreview.cpp" line="151"/>
        <source>Github (Default)</source>
        <translation>Github (по-умолчанию)</translation>
    </message>
    <message>
        <location filename="../src/HtmlPreview.cpp" line="170"/>
        <source>Add/Remove Custom Style Sheets...</source>
        <translation type="unfinished">Добавить/удалить собственные таблицы стилей...</translation>
    </message>
</context>
<context>
    <name>ImageButton</name>
    <message>
        <location filename="../src/image_button.cpp" line="90"/>
        <source>Open Image</source>
        <translation>Открыть изображение</translation>
    </message>
    <message>
        <location filename="../src/image_button.cpp" line="90"/>
        <source>Images(%1)</source>
        <translation>Изображения(%1)</translation>
    </message>
</context>
<context>
    <name>LocaleDialog</name>
    <message>
        <location filename="../src/LocaleDialog.cpp" line="37"/>
        <source>Select Application Language</source>
        <translation type="unfinished"></translation>
    </message>
    <message>
        <location filename="../src/LocaleDialog.cpp" line="48"/>
        <source>Translations folder is missing</source>
        <translation type="unfinished"></translation>
    </message>
    <message>
        <location filename="../src/LocaleDialog.cpp" line="49"/>
        <source>Please reinstall this application for more locale options.</source>
        <translation type="unfinished"></translation>
    </message>
</context>
<context>
    <name>MainWindow</name>
    <message>
<<<<<<< HEAD
        <location filename="../src/MainWindow.cpp" line="98"/>
=======
        <location filename="../src/MainWindow.cpp" line="97"/>
>>>>>>> 6de13ca5
        <source>Outline</source>
        <translation>Содержание</translation>
    </message>
    <message>
        <location filename="../src/MainWindow.cpp" line="109"/>
        <source># Heading 1</source>
        <translation># Заголовок 1</translation>
    </message>
    <message>
        <location filename="../src/MainWindow.cpp" line="110"/>
        <source>## Heading 2</source>
        <translation>## Заголовок 2</translation>
    </message>
    <message>
        <location filename="../src/MainWindow.cpp" line="111"/>
        <source>### Heading 3</source>
        <translation>### Заголовок 3</translation>
    </message>
    <message>
        <location filename="../src/MainWindow.cpp" line="112"/>
        <source>#### Heading 4</source>
        <translation>#### Заголовок 4</translation>
    </message>
    <message>
        <location filename="../src/MainWindow.cpp" line="113"/>
        <source>##### Heading 5</source>
        <translation>##### Заголовок 5</translation>
    </message>
    <message>
        <location filename="../src/MainWindow.cpp" line="114"/>
        <source>###### Heading 6</source>
        <translation>###### Заголовок 6</translation>
    </message>
    <message>
        <location filename="../src/MainWindow.cpp" line="115"/>
        <source>*Emphasis* _Emphasis_</source>
        <translation type="unfinished">*Курсив* _Курсив_</translation>
    </message>
    <message>
        <location filename="../src/MainWindow.cpp" line="116"/>
        <source>**Strong** __Strong__</source>
        <translation type="unfinished">**Жирный** __Жирный__</translation>
    </message>
    <message>
        <location filename="../src/MainWindow.cpp" line="117"/>
        <source>1. Numbered List</source>
        <translation>1. Нумерованный список</translation>
    </message>
    <message>
        <location filename="../src/MainWindow.cpp" line="118"/>
        <source>* Bullet List</source>
        <translation>* Маркерованный список</translation>
    </message>
    <message>
        <location filename="../src/MainWindow.cpp" line="119"/>
        <source>+ Bullet List</source>
        <translation>+ Маркерованный список</translation>
    </message>
    <message>
        <location filename="../src/MainWindow.cpp" line="120"/>
        <source>- Bullet List</source>
        <translation>- Маркерованный список</translation>
    </message>
    <message>
        <location filename="../src/MainWindow.cpp" line="121"/>
        <source>&gt; Block Quote</source>
        <translation>&gt; Блочная цитата</translation>
    </message>
    <message>
        <location filename="../src/MainWindow.cpp" line="122"/>
        <source>`Code Span`</source>
        <translation>`Код`</translation>
    </message>
    <message>
        <location filename="../src/MainWindow.cpp" line="123"/>
        <source>``` Code Block</source>
        <translation>``` Блок кода</translation>
    </message>
    <message>
        <location filename="../src/MainWindow.cpp" line="124"/>
        <source>[Link](http://url.com &quot;Title&quot;]</source>
        <translation>[Ссылка](http://url.com &quot;Заголовок&quot;)</translation>
    </message>
    <message>
        <location filename="../src/MainWindow.cpp" line="125"/>
        <source>[Reference Link][ID]</source>
        <translatorcomment>Коряво!</translatorcomment>
        <translation type="unfinished">[Ссылка внутри документа][Идентификатор]</translation>
    </message>
    <message>
        <location filename="../src/MainWindow.cpp" line="126"/>
        <source>![Image][./image.jpg &quot;Title&quot;]</source>
        <translation>![Изображение][./image.jpg &quot;Заголовок&quot;]</translation>
    </message>
    <message>
<<<<<<< HEAD
        <location filename="../src/MainWindow.cpp" line="110"/>
        <source># Heading 1</source>
        <translation type="unfinished"></translation>
    </message>
    <message>
        <location filename="../src/MainWindow.cpp" line="111"/>
        <source>## Heading 2</source>
        <translation type="unfinished"></translation>
    </message>
    <message>
        <location filename="../src/MainWindow.cpp" line="112"/>
        <source>### Heading 3</source>
        <translation type="unfinished"></translation>
    </message>
    <message>
        <location filename="../src/MainWindow.cpp" line="113"/>
        <source>#### Heading 4</source>
        <translation type="unfinished"></translation>
    </message>
    <message>
        <location filename="../src/MainWindow.cpp" line="114"/>
        <source>##### Heading 5</source>
        <translation type="unfinished"></translation>
    </message>
    <message>
        <location filename="../src/MainWindow.cpp" line="115"/>
        <source>###### Heading 6</source>
        <translation type="unfinished"></translation>
    </message>
    <message>
        <location filename="../src/MainWindow.cpp" line="116"/>
        <source>*Emphasis* _Emphasis_</source>
        <translation type="unfinished"></translation>
    </message>
    <message>
        <location filename="../src/MainWindow.cpp" line="117"/>
        <source>**Strong** __Strong__</source>
        <translation type="unfinished"></translation>
    </message>
    <message>
        <location filename="../src/MainWindow.cpp" line="118"/>
        <source>1. Numbered List</source>
        <translation type="unfinished"></translation>
    </message>
    <message>
        <location filename="../src/MainWindow.cpp" line="119"/>
        <source>* Bullet List</source>
        <translation type="unfinished"></translation>
    </message>
    <message>
        <location filename="../src/MainWindow.cpp" line="120"/>
        <source>+ Bullet List</source>
        <translation type="unfinished"></translation>
    </message>
    <message>
        <location filename="../src/MainWindow.cpp" line="121"/>
        <source>- Bullet List</source>
        <translation type="unfinished"></translation>
    </message>
    <message>
        <location filename="../src/MainWindow.cpp" line="122"/>
        <source>&gt; Block Quote</source>
        <translation type="unfinished"></translation>
    </message>
    <message>
        <location filename="../src/MainWindow.cpp" line="123"/>
        <source>`Code Span`</source>
        <translation type="unfinished"></translation>
    </message>
    <message>
        <location filename="../src/MainWindow.cpp" line="124"/>
        <source>``` Code Block</source>
        <translation type="unfinished"></translation>
    </message>
    <message>
        <location filename="../src/MainWindow.cpp" line="125"/>
        <source>[Link](http://url.com &quot;Title&quot;]</source>
        <translation type="unfinished"></translation>
    </message>
    <message>
        <location filename="../src/MainWindow.cpp" line="126"/>
        <source>[Reference Link][ID]</source>
        <translation type="unfinished"></translation>
    </message>
    <message>
        <location filename="../src/MainWindow.cpp" line="127"/>
        <source>![Image][./image.jpg &quot;Title&quot;]</source>
        <translation type="unfinished"></translation>
    </message>
    <message>
        <location filename="../src/MainWindow.cpp" line="128"/>
        <source>--- *** ___ Horizontal Rule</source>
        <translation type="unfinished"></translation>
    </message>
    <message>
        <location filename="../src/MainWindow.cpp" line="131"/>
        <source>Cheat Sheet</source>
        <translation type="unfinished"></translation>
    </message>
    <message>
        <location filename="../src/MainWindow.cpp" line="687"/>
=======
        <location filename="../src/MainWindow.cpp" line="127"/>
        <source>--- *** ___ Horizontal Rule</source>
        <translation>--- *** ___ Горизонтальная черта</translation>
    </message>
    <message>
        <location filename="../src/MainWindow.cpp" line="130"/>
        <source>Cheat Sheet</source>
        <translation>Шпаргалка</translation>
    </message>
    <message>
        <location filename="../src/MainWindow.cpp" line="686"/>
>>>>>>> 6de13ca5
        <source>Insert Image</source>
        <translation>Вставить изображение</translation>
    </message>
    <message>
<<<<<<< HEAD
        <location filename="../src/MainWindow.cpp" line="690"/>
=======
        <location filename="../src/MainWindow.cpp" line="689"/>
>>>>>>> 6de13ca5
        <source>Images</source>
        <translation>Изображения</translation>
    </message>
    <message>
<<<<<<< HEAD
        <location filename="../src/MainWindow.cpp" line="691"/>
=======
        <location filename="../src/MainWindow.cpp" line="690"/>
>>>>>>> 6de13ca5
        <source>All Files</source>
        <translation>Все файлы</translation>
    </message>
    <message>
<<<<<<< HEAD
        <location filename="../src/MainWindow.cpp" line="728"/>
=======
        <location filename="../src/MainWindow.cpp" line="727"/>
>>>>>>> 6de13ca5
        <source>Tabulation Width</source>
        <translation>Ширина табуляции</translation>
    </message>
    <message>
<<<<<<< HEAD
        <location filename="../src/MainWindow.cpp" line="729"/>
=======
        <location filename="../src/MainWindow.cpp" line="728"/>
>>>>>>> 6de13ca5
        <source>Spaces</source>
        <translation>Пробелы</translation>
    </message>
    <message>
<<<<<<< HEAD
        <location filename="../src/MainWindow.cpp" line="784"/>
=======
        <location filename="../src/MainWindow.cpp" line="783"/>
>>>>>>> 6de13ca5
        <source>Failed to open Quick Reference Guide.</source>
        <translation>Не удалось открыть краткую справку.</translation>
    </message>
    <message>
<<<<<<< HEAD
        <location filename="../src/MainWindow.cpp" line="800"/>
=======
        <location filename="../src/MainWindow.cpp" line="799"/>
>>>>>>> 6de13ca5
        <source>Quick Reference Guide</source>
        <translation>Краткая справка</translation>
    </message>
    <message>
<<<<<<< HEAD
        <location filename="../src/MainWindow.cpp" line="852"/>
=======
        <location filename="../src/MainWindow.cpp" line="851"/>
>>>>>>> 6de13ca5
        <source>&lt;p&gt;Copyright &amp;copy; 2014-2016 wereturtle&lt;/b&gt;&lt;p&gt;You may use and redistribute this software under the terms of the &lt;a href=&quot;http://www.gnu.org/licenses/gpl.html&quot;&gt;GNU General Public License Version 3&lt;/a&gt;.&lt;/p&gt;&lt;p&gt;Visit the official website at &lt;a href=&quot;http://github.com/wereturtle/ghostwriter&quot;&gt;http://github.com/wereturtle/ghostwriter&lt;/a&gt;.&lt;/p&gt;&lt;p&gt;Special thanks and credit for reused code goes to&lt;/p&gt;&lt;p&gt;&lt;a href=&quot;mailto:graeme@gottcode.org&quot;&gt;Graeme Gott&lt;/a&gt;, author of &lt;a href=&quot;http://gottcode.org/focuswriter/&quot;&gt;FocusWriter&lt;/a&gt;&lt;br/&gt;Dmitry Shachnev, author of &lt;a href=&quot;http://sourceforge.net/p/retext/home/ReText/&quot;&gt;Retext&lt;/a&gt;&lt;br/&gt;&lt;a href=&quot;mailto:gabriel@teuton.org&quot;&gt;Gabriel M. Beddingfield&lt;/a&gt;, author of &lt;a href=&quot;http://www.teuton.org/~gabriel/stretchplayer/&quot;&gt;StretchPlayer&lt;/a&gt;&lt;br/&gt;&lt;p&gt;I am also deeply indebted to &lt;a href=&quot;mailto:w.vollprecht@gmail.com&quot;&gt;Wolf Vollprecht&lt;/a&gt;, the author of &lt;a href=&quot;http://uberwriter.wolfvollprecht.de/&quot;&gt;UberWriter&lt;/a&gt;, for the inspiration he provided in creating such a beautiful Markdown editing tool.&lt;/p&gt;</source>
        <translation type="unfinished"></translation>
    </message>
    <message>
<<<<<<< HEAD
        <location filename="../src/MainWindow.cpp" line="875"/>
=======
        <location filename="../src/MainWindow.cpp" line="874"/>
>>>>>>> 6de13ca5
        <source>About %1</source>
        <translation>О %1</translation>
    </message>
    <message numerus="yes">
<<<<<<< HEAD
        <location filename="../src/MainWindow.cpp" line="880"/>
=======
        <location filename="../src/MainWindow.cpp" line="879"/>
>>>>>>> 6de13ca5
        <source>%n word(s)</source>
        <translation>
            <numerusform>%n слово</numerusform>
            <numerusform>%n слова</numerusform>
            <numerusform>%n слов</numerusform>
        </translation>
    </message>
    <message>
<<<<<<< HEAD
        <location filename="../src/MainWindow.cpp" line="1032"/>
        <source>Restart required</source>
        <translation type="unfinished"></translation>
    </message>
    <message>
        <location filename="../src/MainWindow.cpp" line="1033"/>
        <source>Please restart the application for changes to take effect.</source>
        <translation type="unfinished"></translation>
    </message>
    <message>
        <location filename="../src/MainWindow.cpp" line="1045"/>
=======
        <location filename="../src/MainWindow.cpp" line="1025"/>
>>>>>>> 6de13ca5
        <source>Hud Window Opacity</source>
        <translation type="unfinished"></translation>
    </message>
    <message>
<<<<<<< HEAD
        <location filename="../src/MainWindow.cpp" line="1079"/>
        <source>Matched Characters</source>
        <translation type="unfinished"></translation>
    </message>
    <message>
        <location filename="../src/MainWindow.cpp" line="1199"/>
=======
        <location filename="../src/MainWindow.cpp" line="1179"/>
>>>>>>> 6de13ca5
        <source>&amp;File</source>
        <translation>&amp;Файл</translation>
    </message>
    <message>
<<<<<<< HEAD
        <location filename="../src/MainWindow.cpp" line="1201"/>
=======
        <location filename="../src/MainWindow.cpp" line="1181"/>
>>>>>>> 6de13ca5
        <source>&amp;New</source>
        <translation>Со&amp;здать</translation>
    </message>
    <message>
<<<<<<< HEAD
        <location filename="../src/MainWindow.cpp" line="1202"/>
        <source>&amp;Open</source>
        <translation type="unfinished">&amp;Открыть</translation>
    </message>
    <message>
        <source>Ope&amp;n Recent...</source>
        <translation type="obsolete">Открыть &amp;недавнее...</translation>
    </message>
    <message>
        <location filename="../src/MainWindow.cpp" line="1205"/>
=======
        <location filename="../src/MainWindow.cpp" line="1182"/>
        <source>&amp;Open</source>
        <translation>&amp;Открыть</translation>
    </message>
    <message>
        <location filename="../src/MainWindow.cpp" line="1185"/>
>>>>>>> 6de13ca5
        <source>Reopen Closed File</source>
        <translation type="unfinished">Повторно открыть закрытый файл</translation>
    </message>
    <message>
<<<<<<< HEAD
        <location filename="../src/MainWindow.cpp" line="1214"/>
=======
        <location filename="../src/MainWindow.cpp" line="1194"/>
>>>>>>> 6de13ca5
        <source>Clear Menu</source>
        <translation>Очистить список</translation>
    </message>
    <message>
<<<<<<< HEAD
        <location filename="../src/MainWindow.cpp" line="1219"/>
=======
        <location filename="../src/MainWindow.cpp" line="1199"/>
>>>>>>> 6de13ca5
        <source>&amp;Save</source>
        <translation>&amp;Сохранить</translation>
    </message>
    <message>
<<<<<<< HEAD
        <location filename="../src/MainWindow.cpp" line="1220"/>
=======
        <location filename="../src/MainWindow.cpp" line="1200"/>
>>>>>>> 6de13ca5
        <source>Save &amp;As...</source>
        <translation>Сохранить &amp;как...</translation>
    </message>
    <message>
<<<<<<< HEAD
        <source>&amp;Rename...</source>
        <translation type="obsolete">&amp;Переименовать...</translation>
    </message>
    <message>
        <location filename="../src/MainWindow.cpp" line="1204"/>
        <source>Open &amp;Recent...</source>
        <translation type="unfinished"></translation>
    </message>
    <message>
        <location filename="../src/MainWindow.cpp" line="1221"/>
        <source>R&amp;ename...</source>
        <translation type="unfinished"></translation>
    </message>
    <message>
        <location filename="../src/MainWindow.cpp" line="1222"/>
        <source>Re&amp;load from Disk...</source>
        <translation type="unfinished"></translation>
    </message>
    <message>
        <location filename="../src/MainWindow.cpp" line="1224"/>
=======
        <location filename="../src/MainWindow.cpp" line="1184"/>
        <source>Open &amp;Recent...</source>
        <translation>Открыть &amp;недавнее...</translation>
    </message>
    <message>
        <location filename="../src/MainWindow.cpp" line="1059"/>
        <source>Matched Characters</source>
        <translation type="unfinished"></translation>
    </message>
    <message>
        <location filename="../src/MainWindow.cpp" line="1201"/>
        <source>R&amp;ename...</source>
        <translation>Пере&amp;именовать...</translation>
    </message>
    <message>
        <location filename="../src/MainWindow.cpp" line="1202"/>
        <source>Re&amp;load from Disk...</source>
        <translation>Загрузить &amp;заново с диска...</translation>
    </message>
    <message>
        <location filename="../src/MainWindow.cpp" line="1204"/>
>>>>>>> 6de13ca5
        <source>Print Pre&amp;view</source>
        <translation>П&amp;редпросмотр печати</translation>
    </message>
    <message>
<<<<<<< HEAD
        <location filename="../src/MainWindow.cpp" line="1225"/>
=======
        <location filename="../src/MainWindow.cpp" line="1205"/>
>>>>>>> 6de13ca5
        <source>&amp;Print</source>
        <translation>&amp;Печать</translation>
    </message>
    <message>
<<<<<<< HEAD
        <location filename="../src/MainWindow.cpp" line="1227"/>
=======
        <location filename="../src/MainWindow.cpp" line="1207"/>
>>>>>>> 6de13ca5
        <source>&amp;Export</source>
        <translation>&amp;Экспортировать</translation>
    </message>
    <message>
<<<<<<< HEAD
        <location filename="../src/MainWindow.cpp" line="1229"/>
=======
        <location filename="../src/MainWindow.cpp" line="1209"/>
>>>>>>> 6de13ca5
        <source>&amp;Quit</source>
        <translation>&amp;Выход</translation>
    </message>
    <message>
<<<<<<< HEAD
        <location filename="../src/MainWindow.cpp" line="1231"/>
=======
        <location filename="../src/MainWindow.cpp" line="1211"/>
>>>>>>> 6de13ca5
        <source>&amp;Edit</source>
        <translation>&amp;Правка</translation>
    </message>
    <message>
<<<<<<< HEAD
        <location filename="../src/MainWindow.cpp" line="1232"/>
=======
        <location filename="../src/MainWindow.cpp" line="1212"/>
>>>>>>> 6de13ca5
        <source>&amp;Undo</source>
        <translation>&amp;Отменить</translation>
    </message>
    <message>
<<<<<<< HEAD
        <location filename="../src/MainWindow.cpp" line="1233"/>
=======
        <location filename="../src/MainWindow.cpp" line="1213"/>
>>>>>>> 6de13ca5
        <source>&amp;Redo</source>
        <translation>&amp;Повторить</translation>
    </message>
    <message>
<<<<<<< HEAD
        <location filename="../src/MainWindow.cpp" line="1235"/>
=======
        <location filename="../src/MainWindow.cpp" line="1215"/>
>>>>>>> 6de13ca5
        <source>Cu&amp;t</source>
        <translation>Выр&amp;езать</translation>
    </message>
    <message>
<<<<<<< HEAD
        <location filename="../src/MainWindow.cpp" line="1236"/>
=======
        <location filename="../src/MainWindow.cpp" line="1216"/>
>>>>>>> 6de13ca5
        <source>&amp;Copy</source>
        <translation>&amp;Копировать</translation>
    </message>
    <message>
<<<<<<< HEAD
        <location filename="../src/MainWindow.cpp" line="1237"/>
=======
        <location filename="../src/MainWindow.cpp" line="1217"/>
>>>>>>> 6de13ca5
        <source>&amp;Paste</source>
        <translation>&amp;Вставить</translation>
    </message>
    <message>
<<<<<<< HEAD
        <location filename="../src/MainWindow.cpp" line="1239"/>
=======
        <location filename="../src/MainWindow.cpp" line="1219"/>
>>>>>>> 6de13ca5
        <source>&amp;Insert Image...</source>
        <translation>Вставить &amp;изображение...</translation>
    </message>
    <message>
<<<<<<< HEAD
        <location filename="../src/MainWindow.cpp" line="1241"/>
=======
        <location filename="../src/MainWindow.cpp" line="1221"/>
>>>>>>> 6de13ca5
        <source>&amp;Find</source>
        <translation>&amp;Найти</translation>
    </message>
    <message>
<<<<<<< HEAD
        <location filename="../src/MainWindow.cpp" line="1242"/>
=======
        <location filename="../src/MainWindow.cpp" line="1222"/>
>>>>>>> 6de13ca5
        <source>Rep&amp;lace</source>
        <translation>&amp;Заменить</translation>
    </message>
    <message>
<<<<<<< HEAD
        <location filename="../src/MainWindow.cpp" line="1244"/>
=======
        <location filename="../src/MainWindow.cpp" line="1224"/>
>>>>>>> 6de13ca5
        <source>&amp;Spell check</source>
        <translation>Проверка о&amp;рфографии</translation>
    </message>
    <message>
<<<<<<< HEAD
        <location filename="../src/MainWindow.cpp" line="1246"/>
=======
        <location filename="../src/MainWindow.cpp" line="1226"/>
>>>>>>> 6de13ca5
        <source>For&amp;mat</source>
        <translation>&amp;Разметка</translation>
    </message>
    <message>
<<<<<<< HEAD
        <location filename="../src/MainWindow.cpp" line="1247"/>
=======
        <location filename="../src/MainWindow.cpp" line="1227"/>
>>>>>>> 6de13ca5
        <source>&amp;Bold</source>
        <translation>&amp;Жирно</translation>
    </message>
    <message>
<<<<<<< HEAD
        <location filename="../src/MainWindow.cpp" line="1248"/>
=======
        <location filename="../src/MainWindow.cpp" line="1228"/>
>>>>>>> 6de13ca5
        <source>&amp;Italic</source>
        <translation>&amp;Курсив</translation>
    </message>
    <message>
<<<<<<< HEAD
        <location filename="../src/MainWindow.cpp" line="1249"/>
=======
        <location filename="../src/MainWindow.cpp" line="1229"/>
>>>>>>> 6de13ca5
        <source>Stri&amp;kthrough</source>
        <translation>Пере&amp;чёркнуто</translation>
    </message>
    <message>
<<<<<<< HEAD
        <location filename="../src/MainWindow.cpp" line="1250"/>
=======
        <location filename="../src/MainWindow.cpp" line="1230"/>
>>>>>>> 6de13ca5
        <source>&amp;HTML Comment</source>
        <translation>Комментарий &amp;HTML</translation>
    </message>
    <message>
<<<<<<< HEAD
        <location filename="../src/MainWindow.cpp" line="1252"/>
=======
        <location filename="../src/MainWindow.cpp" line="1232"/>
>>>>>>> 6de13ca5
        <source>I&amp;ndent</source>
        <translation>&amp;Отступить</translation>
    </message>
    <message>
<<<<<<< HEAD
        <location filename="../src/MainWindow.cpp" line="1253"/>
=======
        <location filename="../src/MainWindow.cpp" line="1233"/>
>>>>>>> 6de13ca5
        <source>&amp;Unindent</source>
        <translation>&amp;Убрать отступ</translation>
    </message>
    <message>
<<<<<<< HEAD
        <location filename="../src/MainWindow.cpp" line="1255"/>
=======
        <location filename="../src/MainWindow.cpp" line="1235"/>
>>>>>>> 6de13ca5
        <source>Block &amp;Quote</source>
        <translation>Блочная &amp;цитата</translation>
    </message>
    <message>
<<<<<<< HEAD
        <location filename="../src/MainWindow.cpp" line="1256"/>
=======
        <location filename="../src/MainWindow.cpp" line="1236"/>
>>>>>>> 6de13ca5
        <source>&amp;Strip Block Quote</source>
        <translation>У&amp;брать цитирование</translation>
    </message>
    <message>
<<<<<<< HEAD
        <location filename="../src/MainWindow.cpp" line="1258"/>
=======
        <location filename="../src/MainWindow.cpp" line="1238"/>
>>>>>>> 6de13ca5
        <source>&amp;* Bullet List</source>
        <translation>&amp;* Маркерованный список</translation>
    </message>
    <message>
<<<<<<< HEAD
        <location filename="../src/MainWindow.cpp" line="1259"/>
=======
        <location filename="../src/MainWindow.cpp" line="1239"/>
>>>>>>> 6de13ca5
        <source>&amp;- Bullet List</source>
        <translation>&amp;- Маркерованный список</translation>
    </message>
    <message>
<<<<<<< HEAD
        <location filename="../src/MainWindow.cpp" line="1260"/>
=======
        <location filename="../src/MainWindow.cpp" line="1240"/>
>>>>>>> 6de13ca5
        <source>&amp;+ Bullet List</source>
        <translation>&amp;+ Маркерованный список</translation>
    </message>
    <message>
<<<<<<< HEAD
        <location filename="../src/MainWindow.cpp" line="1262"/>
=======
        <location filename="../src/MainWindow.cpp" line="1242"/>
>>>>>>> 6de13ca5
        <source>1&amp;. Numbered List</source>
        <translation>1&amp;. Нумерованный список</translation>
    </message>
    <message>
<<<<<<< HEAD
        <location filename="../src/MainWindow.cpp" line="1263"/>
=======
        <location filename="../src/MainWindow.cpp" line="1243"/>
>>>>>>> 6de13ca5
        <source>1&amp;) Numbered List</source>
        <translation>1&amp;) Нумерованный список</translation>
    </message>
    <message>
<<<<<<< HEAD
        <location filename="../src/MainWindow.cpp" line="1265"/>
=======
        <location filename="../src/MainWindow.cpp" line="1245"/>
>>>>>>> 6de13ca5
        <source>&amp;Task List</source>
        <translation>Список &amp;задач</translation>
    </message>
    <message>
<<<<<<< HEAD
        <location filename="../src/MainWindow.cpp" line="1266"/>
=======
        <location filename="../src/MainWindow.cpp" line="1246"/>
>>>>>>> 6de13ca5
        <source>Toggle Task(s) &amp;Complete</source>
        <translation type="unfinished">&amp;Переключить статус задач(и)</translation>
    </message>
    <message>
<<<<<<< HEAD
        <location filename="../src/MainWindow.cpp" line="1268"/>
=======
        <location filename="../src/MainWindow.cpp" line="1248"/>
>>>>>>> 6de13ca5
        <source>&amp;View</source>
        <translation>&amp;Вид</translation>
    </message>
    <message>
<<<<<<< HEAD
        <location filename="../src/MainWindow.cpp" line="1270"/>
=======
        <location filename="../src/MainWindow.cpp" line="1250"/>
>>>>>>> 6de13ca5
        <source>&amp;Full Screen</source>
        <translation>&amp;Полный экран</translation>
    </message>
    <message>
<<<<<<< HEAD
        <location filename="../src/MainWindow.cpp" line="1277"/>
=======
        <location filename="../src/MainWindow.cpp" line="1257"/>
>>>>>>> 6de13ca5
        <source>&amp;Preview in HTML</source>
        <translation>Предпросмотр &amp;HTML</translation>
    </message>
    <message>
<<<<<<< HEAD
        <location filename="../src/MainWindow.cpp" line="1278"/>
=======
        <location filename="../src/MainWindow.cpp" line="1258"/>
>>>>>>> 6de13ca5
        <source>&amp;Outline HUD</source>
        <translation type="unfinished">&amp;Содержание</translation>
    </message>
    <message>
<<<<<<< HEAD
        <location filename="../src/MainWindow.cpp" line="1279"/>
        <source>&amp;Cheat Sheet HUD</source>
        <translation type="unfinished"></translation>
    </message>
    <message>
        <location filename="../src/MainWindow.cpp" line="1282"/>
=======
        <location filename="../src/MainWindow.cpp" line="1259"/>
        <source>&amp;Cheat Sheet HUD</source>
        <translation type="unfinished">&amp;Шпаргалка</translation>
    </message>
    <message>
        <location filename="../src/MainWindow.cpp" line="1262"/>
>>>>>>> 6de13ca5
        <source>&amp;Settings</source>
        <translation>&amp;Настройки</translation>
    </message>
    <message>
<<<<<<< HEAD
        <location filename="../src/MainWindow.cpp" line="1283"/>
=======
        <location filename="../src/MainWindow.cpp" line="1263"/>
>>>>>>> 6de13ca5
        <source>Themes...</source>
        <translation>Темы...</translation>
    </message>
    <message>
<<<<<<< HEAD
        <location filename="../src/MainWindow.cpp" line="1284"/>
=======
        <location filename="../src/MainWindow.cpp" line="1264"/>
>>>>>>> 6de13ca5
        <source>Font...</source>
        <translation>Шрифт...</translation>
    </message>
    <message>
<<<<<<< HEAD
        <location filename="../src/MainWindow.cpp" line="1286"/>
=======
        <location filename="../src/MainWindow.cpp" line="1266"/>
>>>>>>> 6de13ca5
        <source>Focus Mode</source>
        <translatorcomment>Назовём пока так. Есть варианты получше?</translatorcomment>
        <translation>Режим фокусировки</translation>
    </message>
    <message>
<<<<<<< HEAD
        <location filename="../src/MainWindow.cpp" line="1291"/>
=======
        <location filename="../src/MainWindow.cpp" line="1271"/>
>>>>>>> 6de13ca5
        <source>Sentence</source>
        <translation>Предложение</translation>
    </message>
    <message>
<<<<<<< HEAD
        <location filename="../src/MainWindow.cpp" line="1297"/>
=======
        <location filename="../src/MainWindow.cpp" line="1277"/>
>>>>>>> 6de13ca5
        <source>Current Line</source>
        <translation>Строка</translation>
    </message>
    <message>
<<<<<<< HEAD
        <location filename="../src/MainWindow.cpp" line="1303"/>
=======
        <location filename="../src/MainWindow.cpp" line="1283"/>
>>>>>>> 6de13ca5
        <source>Three Lines</source>
        <translation>Три строки</translation>
    </message>
    <message>
<<<<<<< HEAD
        <location filename="../src/MainWindow.cpp" line="1309"/>
=======
        <location filename="../src/MainWindow.cpp" line="1289"/>
>>>>>>> 6de13ca5
        <source>Paragraph</source>
        <translation>Абзац</translation>
    </message>
    <message>
<<<<<<< HEAD
        <location filename="../src/MainWindow.cpp" line="1322"/>
=======
        <location filename="../src/MainWindow.cpp" line="1302"/>
>>>>>>> 6de13ca5
        <source>Editor Width</source>
        <translation>Ширина редактора</translation>
    </message>
    <message>
<<<<<<< HEAD
        <location filename="../src/MainWindow.cpp" line="1326"/>
=======
        <location filename="../src/MainWindow.cpp" line="1306"/>
>>>>>>> 6de13ca5
        <source>Narrow</source>
        <translation>Узко</translation>
    </message>
    <message>
<<<<<<< HEAD
        <location filename="../src/MainWindow.cpp" line="1332"/>
=======
        <location filename="../src/MainWindow.cpp" line="1312"/>
>>>>>>> 6de13ca5
        <source>Medium</source>
        <translation>Средне</translation>
    </message>
    <message>
<<<<<<< HEAD
        <location filename="../src/MainWindow.cpp" line="1338"/>
=======
        <location filename="../src/MainWindow.cpp" line="1318"/>
>>>>>>> 6de13ca5
        <source>Wide</source>
        <translation>Широко</translation>
    </message>
    <message>
<<<<<<< HEAD
        <location filename="../src/MainWindow.cpp" line="1344"/>
=======
        <location filename="../src/MainWindow.cpp" line="1324"/>
>>>>>>> 6de13ca5
        <source>Full</source>
        <translation>Во всю ширину</translation>
    </message>
    <message>
<<<<<<< HEAD
        <location filename="../src/MainWindow.cpp" line="1357"/>
=======
        <location filename="../src/MainWindow.cpp" line="1337"/>
>>>>>>> 6de13ca5
        <source>Blockquote Style</source>
        <translation>Стиль цитат</translation>
    </message>
    <message>
<<<<<<< HEAD
        <location filename="../src/MainWindow.cpp" line="1361"/>
=======
        <location filename="../src/MainWindow.cpp" line="1341"/>
>>>>>>> 6de13ca5
        <source>Plain</source>
        <translation>Просто</translation>
    </message>
    <message>
<<<<<<< HEAD
        <location filename="../src/MainWindow.cpp" line="1367"/>
=======
        <location filename="../src/MainWindow.cpp" line="1347"/>
>>>>>>> 6de13ca5
        <source>Italic</source>
        <translation>Курсив</translation>
    </message>
    <message>
<<<<<<< HEAD
        <location filename="../src/MainWindow.cpp" line="1373"/>
=======
        <location filename="../src/MainWindow.cpp" line="1353"/>
>>>>>>> 6de13ca5
        <source>Fancy</source>
        <translation>Вычурно</translation>
    </message>
    <message>
<<<<<<< HEAD
        <location filename="../src/MainWindow.cpp" line="1386"/>
        <source>Hide menu bar in full screen mode</source>
        <translation type="unfinished"></translation>
    </message>
    <message>
        <location filename="../src/MainWindow.cpp" line="1393"/>
=======
        <location filename="../src/MainWindow.cpp" line="1366"/>
        <source>Hide menu bar in full screen mode</source>
        <translation>Скрывать меню в полноэкранном режиме</translation>
    </message>
    <message>
        <location filename="../src/MainWindow.cpp" line="1373"/>
>>>>>>> 6de13ca5
        <source>Use Large Headings</source>
        <translation>Использовать большие заголовки</translation>
    </message>
    <message>
<<<<<<< HEAD
        <location filename="../src/MainWindow.cpp" line="1400"/>
=======
        <location filename="../src/MainWindow.cpp" line="1380"/>
>>>>>>> 6de13ca5
        <source>Use Underline Instead of Italics for Emphasis</source>
        <translation>Подчёркивание вместо курсива для выделения</translation>
    </message>
    <message>
<<<<<<< HEAD
        <location filename="../src/MainWindow.cpp" line="1407"/>
=======
        <location filename="../src/MainWindow.cpp" line="1387"/>
>>>>>>> 6de13ca5
        <source>Automatically Match Characters while Typing</source>
        <translation>Автомотически дополнять символы при наборе</translation>
    </message>
    <message>
        <location filename="../src/MainWindow.cpp" line="1393"/>
        <source>Customize Matched Characters...</source>
        <translation type="unfinished"></translation>
    </message>
    <message>
<<<<<<< HEAD
        <location filename="../src/MainWindow.cpp" line="1413"/>
        <source>Customize Matched Characters...</source>
        <translation type="unfinished"></translation>
    </message>
    <message>
        <location filename="../src/MainWindow.cpp" line="1416"/>
=======
        <location filename="../src/MainWindow.cpp" line="1396"/>
>>>>>>> 6de13ca5
        <source>Cycle Bullet Point Markers</source>
        <translation type="unfinished"></translation>
    </message>
    <message>
<<<<<<< HEAD
        <location filename="../src/MainWindow.cpp" line="1423"/>
        <source>Display Current Time in Full Screen Mode</source>
        <translation type="unfinished"></translation>
    </message>
    <message>
        <location filename="../src/MainWindow.cpp" line="1431"/>
=======
        <location filename="../src/MainWindow.cpp" line="1403"/>
        <source>Display Current Time in Full Screen Mode</source>
        <translation>Показывать время в полноэкранном режиме</translation>
    </message>
    <message>
        <location filename="../src/MainWindow.cpp" line="1411"/>
>>>>>>> 6de13ca5
        <source>Live Spellcheck Enabled</source>
        <translation>Проверять орфографию на лету</translation>
    </message>
    <message>
<<<<<<< HEAD
        <location filename="../src/MainWindow.cpp" line="1437"/>
=======
        <location filename="../src/MainWindow.cpp" line="1417"/>
>>>>>>> 6de13ca5
        <source>Dictionaries...</source>
        <translation>Словари...</translation>
    </message>
    <message>
<<<<<<< HEAD
        <location filename="../src/MainWindow.cpp" line="1439"/>
        <source>Locale...</source>
        <translation type="unfinished"></translation>
    </message>
    <message>
        <location filename="../src/MainWindow.cpp" line="1443"/>
=======
        <location filename="../src/MainWindow.cpp" line="1421"/>
>>>>>>> 6de13ca5
        <source>Remember File History</source>
        <translation>Запоминать историю файла</translation>
    </message>
    <message>
<<<<<<< HEAD
        <location filename="../src/MainWindow.cpp" line="1449"/>
=======
        <location filename="../src/MainWindow.cpp" line="1427"/>
>>>>>>> 6de13ca5
        <source>Auto Save</source>
        <translation>Автосохранение</translation>
    </message>
    <message>
<<<<<<< HEAD
        <location filename="../src/MainWindow.cpp" line="1455"/>
=======
        <location filename="../src/MainWindow.cpp" line="1433"/>
>>>>>>> 6de13ca5
        <source>Backup File on Save</source>
        <translation>Создавать резервную копию при сохранении</translation>
    </message>
    <message>
<<<<<<< HEAD
        <location filename="../src/MainWindow.cpp" line="1464"/>
=======
        <location filename="../src/MainWindow.cpp" line="1442"/>
>>>>>>> 6de13ca5
        <source>Insert Spaces for Tabs</source>
        <translation>Вставлять пробелы вместо табуляции</translation>
    </message>
    <message>
<<<<<<< HEAD
        <location filename="../src/MainWindow.cpp" line="1471"/>
=======
        <location filename="../src/MainWindow.cpp" line="1449"/>
>>>>>>> 6de13ca5
        <source>Tabulation Width...</source>
        <translation>Ширина табуляции...</translation>
    </message>
    <message>
<<<<<<< HEAD
        <location filename="../src/MainWindow.cpp" line="1476"/>
=======
        <location filename="../src/MainWindow.cpp" line="1454"/>
>>>>>>> 6de13ca5
        <source>Alternate Row Colors in HUD Windows</source>
        <translation type="unfinished"></translation>
    </message>
    <message>
<<<<<<< HEAD
        <location filename="../src/MainWindow.cpp" line="1484"/>
=======
        <location filename="../src/MainWindow.cpp" line="1462"/>
>>>>>>> 6de13ca5
        <source>HUD Window Button Layout</source>
        <translation type="unfinished"></translation>
    </message>
    <message>
<<<<<<< HEAD
        <location filename="../src/MainWindow.cpp" line="1488"/>
=======
        <location filename="../src/MainWindow.cpp" line="1466"/>
>>>>>>> 6de13ca5
        <source>Left</source>
        <translation type="unfinished"></translation>
    </message>
    <message>
<<<<<<< HEAD
        <location filename="../src/MainWindow.cpp" line="1494"/>
=======
        <location filename="../src/MainWindow.cpp" line="1472"/>
>>>>>>> 6de13ca5
        <source>Right</source>
        <translation type="unfinished"></translation>
    </message>
    <message>
<<<<<<< HEAD
        <location filename="../src/MainWindow.cpp" line="1505"/>
=======
        <location filename="../src/MainWindow.cpp" line="1483"/>
>>>>>>> 6de13ca5
        <source>Enable Desktop Compositing Effects</source>
        <translation type="unfinished"></translation>
    </message>
    <message>
<<<<<<< HEAD
        <location filename="../src/MainWindow.cpp" line="1513"/>
=======
        <location filename="../src/MainWindow.cpp" line="1491"/>
>>>>>>> 6de13ca5
        <source>HUD Window Opacity...</source>
        <translation type="unfinished"></translation>
    </message>
    <message>
<<<<<<< HEAD
        <location filename="../src/MainWindow.cpp" line="1515"/>
=======
        <location filename="../src/MainWindow.cpp" line="1493"/>
>>>>>>> 6de13ca5
        <source>&amp;Help</source>
        <translation>&amp;Справка</translation>
    </message>
    <message>
<<<<<<< HEAD
        <location filename="../src/MainWindow.cpp" line="1516"/>
=======
        <location filename="../src/MainWindow.cpp" line="1494"/>
>>>>>>> 6de13ca5
        <source>&amp;About</source>
        <translation>&amp;О программе</translation>
    </message>
    <message>
<<<<<<< HEAD
        <location filename="../src/MainWindow.cpp" line="1517"/>
=======
        <location filename="../src/MainWindow.cpp" line="1495"/>
>>>>>>> 6de13ca5
        <source>About &amp;Qt</source>
        <translation>О &amp;Qt</translation>
    </message>
    <message>
<<<<<<< HEAD
        <location filename="../src/MainWindow.cpp" line="1518"/>
=======
        <location filename="../src/MainWindow.cpp" line="1496"/>
>>>>>>> 6de13ca5
        <source>Quick &amp;Reference Guide</source>
        <translation>Краткая &amp;справка</translation>
    </message>
    <message>
<<<<<<< HEAD
        <location filename="../src/MainWindow.cpp" line="1561"/>
=======
        <location filename="../src/MainWindow.cpp" line="1539"/>
>>>>>>> 6de13ca5
        <source>Focus</source>
        <translation>Фокус</translation>
    </message>
    <message>
<<<<<<< HEAD
        <location filename="../src/MainWindow.cpp" line="1563"/>
=======
        <location filename="../src/MainWindow.cpp" line="1541"/>
>>>>>>> 6de13ca5
        <source>Toggle distraction free mode</source>
        <translatorcomment>Коряво! Нужно заменить на что-то другое.</translatorcomment>
        <translation type="unfinished">Переключить режим концентрации</translation>
    </message>
    <message>
<<<<<<< HEAD
        <location filename="../src/MainWindow.cpp" line="1571"/>
        <source>Toggle full screen mode</source>
        <translation type="unfinished"></translation>
    </message>
    <message>
        <source>border-image: url(%1) 0 0 0 0 stretch stretch; </source>
        <translation type="vanished">border-image: url(%1) 0 0 0 0 stretch stretch; </translation>
    </message>
    <message>
        <source>background-image: url(%1); </source>
        <translation type="vanished">background-image: url(%1); </translation>
    </message>
    <message>
        <source>background-image: url(%1); background-repeat: no-repeat; background-position: center; </source>
        <translation type="vanished">background-image: url(%1); background-repeat: no-repeat; background-position: center; </translation>
=======
        <location filename="../src/MainWindow.cpp" line="1549"/>
        <source>Toggle full screen mode</source>
        <translation type="unfinished">Переключить полноэкранный режим</translation>
>>>>>>> 6de13ca5
    </message>
</context>
<context>
    <name>MarkdownEditor</name>
    <message>
        <location filename="../src/MarkdownEditor.cpp" line="125"/>
        <source>Add word to dictionary</source>
        <translation>Добавить слово в словарь</translation>
    </message>
    <message>
        <location filename="../src/MarkdownEditor.cpp" line="126"/>
        <source>Check spelling...</source>
        <translation>Проверить правописание...</translation>
    </message>
    <message>
        <location filename="../src/MarkdownEditor.cpp" line="548"/>
        <source>No spelling suggestions found</source>
<<<<<<< HEAD
        <translation type="unfinished">Вариантов правописания не найдено</translation>
    </message>
    <message>
        <source>
</source>
        <translation type="vanished">
</translation>
    </message>
</context>
<context>
    <name>Outline</name>
    <message>
        <source>    </source>
        <translation type="vanished">    </translation>
=======
        <translation>Вариантов правописания не найдено</translation>
>>>>>>> 6de13ca5
    </message>
</context>
<context>
    <name>QObject</name>
    <message>
        <location filename="../src/CommandLineExporter.cpp" line="92"/>
        <location filename="../src/CommandLineExporter.cpp" line="96"/>
        <source>Export failed: </source>
        <translation>Ошибка экспорта:</translation>
    </message>
    <message>
        <location filename="../src/CommandLineExporter.cpp" line="114"/>
        <source>%1 format is not supported by this processor.</source>
        <translation type="unfinished">Формат %1 не поддрерживается обработчиком.</translation>
    </message>
    <message>
        <location filename="../src/CommandLineExporter.cpp" line="122"/>
        <source>Failed to execute command: </source>
        <translation>Не удалось выполнить команду:</translation>
    </message>
    <message>
        <location filename="../src/DocumentManager.cpp" line="52"/>
        <source>Markdown</source>
        <translation>Markdown</translation>
    </message>
    <message>
        <location filename="../src/DocumentManager.cpp" line="53"/>
        <source>Text</source>
        <translation>Текст</translation>
    </message>
    <message>
        <location filename="../src/DocumentManager.cpp" line="54"/>
        <source>All</source>
        <translation>Все</translation>
    </message>
    <message>
        <location filename="../src/DocumentManager.cpp" line="835"/>
        <source>Null or empty file path provided for writing.</source>
        <translation type="unfinished"></translation>
    </message>
    <message>
        <location filename="../src/Exporter.cpp" line="66"/>
        <source>Export to HTML is not supported with this processor.</source>
        <translation type="unfinished">Экспорт в HTML не поддерживается этим обработчиком.</translation>
    </message>
    <message>
        <location filename="../src/SundownExporter.cpp" line="127"/>
        <source>%1 format is unsupported by the Sundown processor.</source>
        <translation type="unfinished">Sundown не поддерживает формат %1.</translation>
    </message>
    <message>
        <location filename="../src/ThemeFactory.cpp" line="147"/>
        <source>The specified theme does not exist in the file system: </source>
        <translation type="unfinished"></translation>
    </message>
    <message>
        <location filename="../src/ThemeFactory.cpp" line="252"/>
        <source>The specified theme is not available.  Try restarting the application.  If problem persists, please file a bug report.</source>
        <translation type="unfinished"></translation>
    </message>
    <message>
        <location filename="../src/ThemeFactory.cpp" line="322"/>
        <source>Could not delete %1 from theme.  Please try setting the theme file permissions to be writeable.</source>
        <translation type="unfinished"></translation>
    </message>
    <message>
        <location filename="../src/ThemeFactory.cpp" line="345"/>
        <source>&apos;%1&apos; already exists.  Please choose another name.</source>
        <translation type="unfinished">«%1» уже существует. Пожалуйста, выберите другое имя.</translation>
    </message>
    <message>
        <location filename="../src/ThemeFactory.cpp" line="355"/>
        <source>&apos;%1&apos; theme already exists.  Please choose another name.</source>
        <translation type="unfinished">Тема «%1»уже существует. Пожалуйста, выберите другое имя.</translation>
    </message>
    <message>
        <location filename="../src/ThemeFactory.cpp" line="390"/>
        <source>Failed to rename theme.  Please check file permissions.</source>
        <translation type="unfinished">Не удалось переменовать тему. Пожалуйста, проверьте права на файл.</translation>
    </message>
    <message>
        <location filename="../src/ThemeFactory.cpp" line="435"/>
        <source>Theme is read-only.  Please try renaming the theme, or setting the theme file to be writable.</source>
        <translation type="unfinished"></translation>
    </message>
    <message>
        <location filename="../src/ThemeFactory.cpp" line="472"/>
        <source>Failed to remove old theme image.  Please check file permissions.</source>
        <translation type="unfinished"></translation>
    </message>
    <message>
        <location filename="../src/ThemeFactory.cpp" line="504"/>
        <source>The old theme image file could not be removed from the theme directory.  Please check file permissions.</source>
        <translation type="unfinished"></translation>
    </message>
    <message>
        <location filename="../src/ThemeFactory.cpp" line="516"/>
        <source>Theme image file could not be copied to the theme directory.  Please check file permissions.</source>
        <translation type="unfinished"></translation>
    </message>
    <message>
        <location filename="../src/ThemeFactory.cpp" line="535"/>
        <source>Theme could not be saved to disk.  Please check file permissions or try renaming the theme.</source>
        <translation type="unfinished"></translation>
    </message>
    <message>
        <location filename="../src/ThemeFactory.cpp" line="560"/>
        <source>Untitled 1</source>
        <translation type="unfinished">Без имени 1</translation>
    </message>
    <message>
        <location filename="../src/ThemeFactory.cpp" line="573"/>
        <source>Untitled %1</source>
        <translation type="unfinished">Без имени %1</translation>
    </message>
    <message>
        <location filename="../src/ThemeFactory.cpp" line="629"/>
        <location filename="../src/ThemeFactory.cpp" line="651"/>
        <location filename="../src/ThemeFactory.cpp" line="679"/>
        <source>Invalid or missing value for %1 provided.</source>
        <translation type="unfinished"></translation>
    </message>
    <message>
        <location filename="../src/ThemeFactory.cpp" line="659"/>
        <source>Value for %1 is out of range.  Valid values are between %2 and %3, inclusive.</source>
        <translation type="unfinished"></translation>
    </message>
</context>
<context>
    <name>SimpleFontDialog</name>
    <message>
        <location filename="../src/SimpleFontDialog.cpp" line="44"/>
        <source>Family</source>
        <translation>Шрифт</translation>
    </message>
    <message>
        <location filename="../src/SimpleFontDialog.cpp" line="72"/>
        <source>Size</source>
        <translation>Размер</translation>
    </message>
    <message>
        <location filename="../src/SimpleFontDialog.cpp" line="75"/>
        <source>AaBbCcXxYyZz</source>
        <translation>АаБбВбЭэЮюЯя</translation>
    </message>
    <message>
        <location filename="../src/SimpleFontDialog.cpp" line="79"/>
        <source>Preview</source>
        <translation>Предпросмотр</translation>
    </message>
</context>
<context>
    <name>SpellChecker</name>
    <message>
        <location filename="../src/spelling/spell_checker.cpp" line="139"/>
        <source>Check Spelling</source>
        <translation>Проверить орфографию</translation>
    </message>
    <message>
        <location filename="../src/spelling/spell_checker.cpp" line="147"/>
        <source>&amp;Add</source>
        <translation>&amp;Добавить</translation>
    </message>
    <message>
        <location filename="../src/spelling/spell_checker.cpp" line="150"/>
        <source>&amp;Ignore</source>
        <translation>&amp;Пропустить</translation>
    </message>
    <message>
        <location filename="../src/spelling/spell_checker.cpp" line="153"/>
        <source>I&amp;gnore All</source>
        <translation>П&amp;ропустить все</translation>
    </message>
    <message>
        <location filename="../src/spelling/spell_checker.cpp" line="158"/>
        <source>&amp;Change</source>
        <translation>&amp;Исправить</translation>
    </message>
    <message>
        <location filename="../src/spelling/spell_checker.cpp" line="161"/>
        <source>C&amp;hange All</source>
        <translation>И&amp;справить все</translation>
    </message>
    <message>
        <location filename="../src/spelling/spell_checker.cpp" line="176"/>
        <source>Not in dictionary:</source>
        <translation>Не в словаре:</translation>
    </message>
    <message>
        <location filename="../src/spelling/spell_checker.cpp" line="184"/>
        <source>Change to:</source>
        <translation>Исправить на:</translation>
    </message>
    <message>
        <location filename="../src/spelling/spell_checker.cpp" line="200"/>
        <source>Checking spelling...</source>
        <translation>Проверяю правописание...</translation>
    </message>
    <message>
        <location filename="../src/spelling/spell_checker.cpp" line="200"/>
        <source>Cancel</source>
        <translation>Отмена</translation>
    </message>
    <message>
        <location filename="../src/spelling/spell_checker.cpp" line="201"/>
        <source>Please wait</source>
        <translation>Подождите, пожалуйста</translation>
    </message>
    <message>
        <location filename="../src/spelling/spell_checker.cpp" line="228"/>
        <source>Continue checking at beginning of file?</source>
        <translation>Продолжить проверку с начала файла?</translation>
    </message>
    <message>
        <location filename="../src/spelling/spell_checker.cpp" line="287"/>
        <source>Spell check complete.</source>
        <translation>Проверка орфографии завершена.</translation>
    </message>
</context>
<context>
    <name>StyleSheetManagerDialog</name>
    <message>
        <location filename="../src/StyleSheetManagerDialog.cpp" line="38"/>
        <source>Custom Style Sheets</source>
        <translatorcomment>Ох уж эти обыгрывание аббревиатур... Ну, пусть будет так.</translatorcomment>
        <translation type="unfinished">Собственные таблицы стилей</translation>
    </message>
    <message>
        <location filename="../src/StyleSheetManagerDialog.cpp" line="65"/>
        <source>Add new style sheet</source>
        <translation type="unfinished">Добавить новую таблицу стилей</translation>
    </message>
    <message>
        <location filename="../src/StyleSheetManagerDialog.cpp" line="67"/>
        <source>Remove selected style sheet(s) from list. (No files will be deleted from the hard disk.)</source>
        <translation type="unfinished">Убрать выбранную таблицу стилей из списка (ни одного файла не будет удалено с диска)</translation>
    </message>
    <message>
        <location filename="../src/StyleSheetManagerDialog.cpp" line="113"/>
        <source>Select CSS File</source>
        <translation type="unfinished">Выбрать файл CSS</translation>
    </message>
    <message>
        <location filename="../src/StyleSheetManagerDialog.cpp" line="115"/>
        <source>CSS</source>
        <translation>CSS</translation>
    </message>
    <message>
        <location filename="../src/StyleSheetManagerDialog.cpp" line="115"/>
        <source>All</source>
        <translation type="unfinished">Все</translation>
    </message>
    <message>
        <location filename="../src/StyleSheetManagerDialog.cpp" line="144"/>
        <source>Don&apos;t worry! No files will be deleted from the hard disk. But are you sure you wish to remove the selected style sheet(s) from the list?</source>
        <translation type="unfinished">Спокойно! Ни один файл не будет удалён с диска. Тем не менее, вы уверены, что хотите убрать выбранные таблицы стилей из списка?</translation>
    </message>
</context>
<context>
    <name>TextDocument</name>
    <message>
        <location filename="../src/TextDocument.cpp" line="36"/>
        <location filename="../src/TextDocument.cpp" line="68"/>
        <source>untitled</source>
        <translation>без названия</translation>
    </message>
</context>
<context>
    <name>ThemeEditorDialog</name>
    <message>
        <location filename="../src/ThemeEditorDialog.cpp" line="40"/>
        <source>Edit Theme</source>
        <translation type="unfinished">Изменить тему</translation>
    </message>
    <message>
        <location filename="../src/ThemeEditorDialog.cpp" line="98"/>
        <source>Rounded</source>
        <translation type="unfinished"></translation>
    </message>
    <message>
        <location filename="../src/ThemeEditorDialog.cpp" line="99"/>
        <source>Square</source>
        <translation type="unfinished"></translation>
    </message>
    <message>
        <location filename="../src/ThemeEditorDialog.cpp" line="103"/>
        <location filename="../src/ThemeEditorDialog.cpp" line="111"/>
        <source>Stretch</source>
        <translation type="unfinished"></translation>
    </message>
    <message>
        <location filename="../src/ThemeEditorDialog.cpp" line="104"/>
        <location filename="../src/ThemeEditorDialog.cpp" line="110"/>
        <source>Center</source>
        <translation type="unfinished"></translation>
    </message>
    <message>
        <location filename="../src/ThemeEditorDialog.cpp" line="108"/>
        <source>None</source>
        <translation type="unfinished"></translation>
    </message>
    <message>
        <location filename="../src/ThemeEditorDialog.cpp" line="109"/>
        <source>Tile</source>
        <translation type="unfinished"></translation>
    </message>
    <message>
        <location filename="../src/ThemeEditorDialog.cpp" line="112"/>
        <source>Scale</source>
        <translation type="unfinished"></translation>
    </message>
    <message>
        <location filename="../src/ThemeEditorDialog.cpp" line="113"/>
        <source>Zoom</source>
        <translation type="unfinished"></translation>
    </message>
    <message>
        <location filename="../src/ThemeEditorDialog.cpp" line="124"/>
        <source>Theme Name</source>
        <translation type="unfinished"></translation>
    </message>
    <message>
        <location filename="../src/ThemeEditorDialog.cpp" line="137"/>
        <source>Text Color</source>
        <translation type="unfinished"></translation>
    </message>
    <message>
        <location filename="../src/ThemeEditorDialog.cpp" line="138"/>
        <source>Markup Color</source>
        <translation type="unfinished"></translation>
    </message>
    <message>
        <location filename="../src/ThemeEditorDialog.cpp" line="139"/>
        <source>Link Color</source>
        <translation type="unfinished"></translation>
    </message>
    <message>
        <location filename="../src/ThemeEditorDialog.cpp" line="140"/>
        <source>Spelling Error Color</source>
        <translation type="unfinished"></translation>
    </message>
    <message>
        <location filename="../src/ThemeEditorDialog.cpp" line="141"/>
        <source>Text Area Background Color</source>
        <translation type="unfinished"></translation>
    </message>
    <message>
        <location filename="../src/ThemeEditorDialog.cpp" line="144"/>
        <source>Text Editor</source>
        <translation type="unfinished"></translation>
    </message>
    <message>
        <location filename="../src/ThemeEditorDialog.cpp" line="150"/>
        <source>Background Image</source>
        <translation type="unfinished"></translation>
    </message>
    <message>
        <location filename="../src/ThemeEditorDialog.cpp" line="151"/>
        <source>Background Color</source>
        <translation type="unfinished"></translation>
    </message>
    <message>
        <location filename="../src/ThemeEditorDialog.cpp" line="153"/>
        <source>Editor Aspect</source>
        <translation type="unfinished"></translation>
    </message>
    <message>
        <location filename="../src/ThemeEditorDialog.cpp" line="154"/>
        <source>Editor Corners</source>
        <translation type="unfinished"></translation>
    </message>
    <message>
        <location filename="../src/ThemeEditorDialog.cpp" line="155"/>
        <source>Editor Opacity</source>
        <translation type="unfinished"></translation>
    </message>
    <message>
        <location filename="../src/ThemeEditorDialog.cpp" line="158"/>
        <source>Background</source>
        <translation type="unfinished"></translation>
    </message>
    <message>
        <location filename="../src/ThemeEditorDialog.cpp" line="164"/>
        <source>HUD Foreground Color</source>
        <translation type="unfinished"></translation>
    </message>
    <message>
        <location filename="../src/ThemeEditorDialog.cpp" line="165"/>
        <source>HUD Background Color</source>
        <translation type="unfinished"></translation>
    </message>
    <message>
        <location filename="../src/ThemeEditorDialog.cpp" line="168"/>
        <source>HUD</source>
        <translation type="unfinished"></translation>
    </message>
    <message>
        <location filename="../src/ThemeEditorDialog.cpp" line="247"/>
        <source>Unable to save theme.</source>
        <translation type="unfinished"></translation>
    </message>
    <message>
        <location filename="../src/ThemeEditorDialog.cpp" line="265"/>
        <source>Failed to rename theme.</source>
        <translation type="unfinished">Не удалось переименовать тему.</translation>
    </message>
</context>
<context>
    <name>ThemeSelectionDialog</name>
    <message>
        <location filename="../src/ThemeSelectionDialog.cpp" line="50"/>
        <source>Themes</source>
        <translation>Темы</translation>
    </message>
    <message>
        <location filename="../src/ThemeSelectionDialog.cpp" line="96"/>
        <source>Edit...</source>
        <translation type="unfinished">Изменить...</translation>
    </message>
    <message>
        <location filename="../src/ThemeSelectionDialog.cpp" line="158"/>
        <source>Unable to load theme.</source>
        <translation>Не удалось загрузить тему.</translation>
    </message>
    <message>
        <location filename="../src/ThemeSelectionDialog.cpp" line="239"/>
        <source>Cannot delete theme.</source>
        <translation>Невозможно удалить тему.</translation>
    </message>
    <message>
        <location filename="../src/ThemeSelectionDialog.cpp" line="240"/>
        <source>Sorry, this is a built-in theme that cannot be deleted.</source>
        <translation>Увы, но это встроенная тема которую нельзя удалить.</translation>
    </message>
    <message>
        <location filename="../src/ThemeSelectionDialog.cpp" line="251"/>
        <source>Are you sure you want to permanently delete the &apos;%1&apos; theme?</source>
        <translation>Вы уверены, что хотите навсегда удалить тему «%1»?</translation>
    </message>
    <message>
        <location filename="../src/ThemeSelectionDialog.cpp" line="269"/>
        <source>Failed to delete theme.</source>
        <translation>Не удалось удалить тему.</translation>
    </message>
    <message>
        <location filename="../src/ThemeSelectionDialog.cpp" line="300"/>
        <source>Cannot edit theme.</source>
        <translation type="unfinished">Невозможно изменить тему.</translation>
    </message>
    <message>
        <location filename="../src/ThemeSelectionDialog.cpp" line="301"/>
        <source>Sorry, this is a built-in theme that cannot be edited.</source>
        <translation type="unfinished">Увы, но это встроенная тема которую нельзя изменить.</translation>
    </message>
</context>
</TS><|MERGE_RESOLUTION|>--- conflicted
+++ resolved
@@ -290,319 +290,175 @@
     <name>LocaleDialog</name>
     <message>
         <location filename="../src/LocaleDialog.cpp" line="37"/>
-        <source>Select Application Language</source>
+        <source>Set Application Language</source>
         <translation type="unfinished"></translation>
     </message>
     <message>
         <location filename="../src/LocaleDialog.cpp" line="48"/>
-        <source>Translations folder is missing</source>
+        <source>The translations folder is missing.</source>
         <translation type="unfinished"></translation>
     </message>
     <message>
         <location filename="../src/LocaleDialog.cpp" line="49"/>
-        <source>Please reinstall this application for more locale options.</source>
+        <source>Please reinstall this application for more language options.</source>
         <translation type="unfinished"></translation>
     </message>
 </context>
 <context>
     <name>MainWindow</name>
     <message>
-<<<<<<< HEAD
         <location filename="../src/MainWindow.cpp" line="98"/>
-=======
-        <location filename="../src/MainWindow.cpp" line="97"/>
->>>>>>> 6de13ca5
         <source>Outline</source>
         <translation>Содержание</translation>
     </message>
     <message>
-        <location filename="../src/MainWindow.cpp" line="109"/>
+        <location filename="../src/MainWindow.cpp" line="110"/>
         <source># Heading 1</source>
         <translation># Заголовок 1</translation>
     </message>
     <message>
-        <location filename="../src/MainWindow.cpp" line="110"/>
+        <location filename="../src/MainWindow.cpp" line="111"/>
         <source>## Heading 2</source>
         <translation>## Заголовок 2</translation>
     </message>
     <message>
-        <location filename="../src/MainWindow.cpp" line="111"/>
+        <location filename="../src/MainWindow.cpp" line="112"/>
         <source>### Heading 3</source>
         <translation>### Заголовок 3</translation>
     </message>
     <message>
-        <location filename="../src/MainWindow.cpp" line="112"/>
+        <location filename="../src/MainWindow.cpp" line="113"/>
         <source>#### Heading 4</source>
         <translation>#### Заголовок 4</translation>
     </message>
     <message>
-        <location filename="../src/MainWindow.cpp" line="113"/>
+        <location filename="../src/MainWindow.cpp" line="114"/>
         <source>##### Heading 5</source>
         <translation>##### Заголовок 5</translation>
     </message>
     <message>
-        <location filename="../src/MainWindow.cpp" line="114"/>
+        <location filename="../src/MainWindow.cpp" line="115"/>
         <source>###### Heading 6</source>
         <translation>###### Заголовок 6</translation>
     </message>
     <message>
-        <location filename="../src/MainWindow.cpp" line="115"/>
+        <location filename="../src/MainWindow.cpp" line="116"/>
         <source>*Emphasis* _Emphasis_</source>
         <translation type="unfinished">*Курсив* _Курсив_</translation>
     </message>
     <message>
-        <location filename="../src/MainWindow.cpp" line="116"/>
+        <location filename="../src/MainWindow.cpp" line="117"/>
         <source>**Strong** __Strong__</source>
         <translation type="unfinished">**Жирный** __Жирный__</translation>
     </message>
     <message>
-        <location filename="../src/MainWindow.cpp" line="117"/>
+        <location filename="../src/MainWindow.cpp" line="118"/>
         <source>1. Numbered List</source>
         <translation>1. Нумерованный список</translation>
     </message>
     <message>
-        <location filename="../src/MainWindow.cpp" line="118"/>
+        <location filename="../src/MainWindow.cpp" line="119"/>
         <source>* Bullet List</source>
         <translation>* Маркерованный список</translation>
     </message>
     <message>
-        <location filename="../src/MainWindow.cpp" line="119"/>
+        <location filename="../src/MainWindow.cpp" line="120"/>
         <source>+ Bullet List</source>
         <translation>+ Маркерованный список</translation>
     </message>
     <message>
-        <location filename="../src/MainWindow.cpp" line="120"/>
+        <location filename="../src/MainWindow.cpp" line="121"/>
         <source>- Bullet List</source>
         <translation>- Маркерованный список</translation>
     </message>
     <message>
-        <location filename="../src/MainWindow.cpp" line="121"/>
+        <location filename="../src/MainWindow.cpp" line="122"/>
         <source>&gt; Block Quote</source>
         <translation>&gt; Блочная цитата</translation>
     </message>
     <message>
-        <location filename="../src/MainWindow.cpp" line="122"/>
+        <location filename="../src/MainWindow.cpp" line="123"/>
         <source>`Code Span`</source>
         <translation>`Код`</translation>
     </message>
     <message>
-        <location filename="../src/MainWindow.cpp" line="123"/>
+        <location filename="../src/MainWindow.cpp" line="124"/>
         <source>``` Code Block</source>
         <translation>``` Блок кода</translation>
     </message>
     <message>
-        <location filename="../src/MainWindow.cpp" line="124"/>
+        <location filename="../src/MainWindow.cpp" line="125"/>
         <source>[Link](http://url.com &quot;Title&quot;]</source>
         <translation>[Ссылка](http://url.com &quot;Заголовок&quot;)</translation>
     </message>
     <message>
-        <location filename="../src/MainWindow.cpp" line="125"/>
+        <location filename="../src/MainWindow.cpp" line="126"/>
         <source>[Reference Link][ID]</source>
         <translatorcomment>Коряво!</translatorcomment>
         <translation type="unfinished">[Ссылка внутри документа][Идентификатор]</translation>
     </message>
     <message>
-        <location filename="../src/MainWindow.cpp" line="126"/>
+        <location filename="../src/MainWindow.cpp" line="127"/>
         <source>![Image][./image.jpg &quot;Title&quot;]</source>
         <translation>![Изображение][./image.jpg &quot;Заголовок&quot;]</translation>
     </message>
     <message>
-<<<<<<< HEAD
-        <location filename="../src/MainWindow.cpp" line="110"/>
-        <source># Heading 1</source>
-        <translation type="unfinished"></translation>
-    </message>
-    <message>
-        <location filename="../src/MainWindow.cpp" line="111"/>
-        <source>## Heading 2</source>
-        <translation type="unfinished"></translation>
-    </message>
-    <message>
-        <location filename="../src/MainWindow.cpp" line="112"/>
-        <source>### Heading 3</source>
-        <translation type="unfinished"></translation>
-    </message>
-    <message>
-        <location filename="../src/MainWindow.cpp" line="113"/>
-        <source>#### Heading 4</source>
-        <translation type="unfinished"></translation>
-    </message>
-    <message>
-        <location filename="../src/MainWindow.cpp" line="114"/>
-        <source>##### Heading 5</source>
-        <translation type="unfinished"></translation>
-    </message>
-    <message>
-        <location filename="../src/MainWindow.cpp" line="115"/>
-        <source>###### Heading 6</source>
-        <translation type="unfinished"></translation>
-    </message>
-    <message>
-        <location filename="../src/MainWindow.cpp" line="116"/>
-        <source>*Emphasis* _Emphasis_</source>
-        <translation type="unfinished"></translation>
-    </message>
-    <message>
-        <location filename="../src/MainWindow.cpp" line="117"/>
-        <source>**Strong** __Strong__</source>
-        <translation type="unfinished"></translation>
-    </message>
-    <message>
-        <location filename="../src/MainWindow.cpp" line="118"/>
-        <source>1. Numbered List</source>
-        <translation type="unfinished"></translation>
-    </message>
-    <message>
-        <location filename="../src/MainWindow.cpp" line="119"/>
-        <source>* Bullet List</source>
-        <translation type="unfinished"></translation>
-    </message>
-    <message>
-        <location filename="../src/MainWindow.cpp" line="120"/>
-        <source>+ Bullet List</source>
-        <translation type="unfinished"></translation>
-    </message>
-    <message>
-        <location filename="../src/MainWindow.cpp" line="121"/>
-        <source>- Bullet List</source>
-        <translation type="unfinished"></translation>
-    </message>
-    <message>
-        <location filename="../src/MainWindow.cpp" line="122"/>
-        <source>&gt; Block Quote</source>
-        <translation type="unfinished"></translation>
-    </message>
-    <message>
-        <location filename="../src/MainWindow.cpp" line="123"/>
-        <source>`Code Span`</source>
-        <translation type="unfinished"></translation>
-    </message>
-    <message>
-        <location filename="../src/MainWindow.cpp" line="124"/>
-        <source>``` Code Block</source>
-        <translation type="unfinished"></translation>
-    </message>
-    <message>
-        <location filename="../src/MainWindow.cpp" line="125"/>
-        <source>[Link](http://url.com &quot;Title&quot;]</source>
-        <translation type="unfinished"></translation>
-    </message>
-    <message>
-        <location filename="../src/MainWindow.cpp" line="126"/>
-        <source>[Reference Link][ID]</source>
-        <translation type="unfinished"></translation>
-    </message>
-    <message>
-        <location filename="../src/MainWindow.cpp" line="127"/>
-        <source>![Image][./image.jpg &quot;Title&quot;]</source>
-        <translation type="unfinished"></translation>
-    </message>
-    <message>
         <location filename="../src/MainWindow.cpp" line="128"/>
         <source>--- *** ___ Horizontal Rule</source>
-        <translation type="unfinished"></translation>
+        <translation>--- *** ___ Горизонтальная черта</translation>
     </message>
     <message>
         <location filename="../src/MainWindow.cpp" line="131"/>
         <source>Cheat Sheet</source>
-        <translation type="unfinished"></translation>
+        <translation>Шпаргалка</translation>
     </message>
     <message>
         <location filename="../src/MainWindow.cpp" line="687"/>
-=======
-        <location filename="../src/MainWindow.cpp" line="127"/>
-        <source>--- *** ___ Horizontal Rule</source>
-        <translation>--- *** ___ Горизонтальная черта</translation>
-    </message>
-    <message>
-        <location filename="../src/MainWindow.cpp" line="130"/>
-        <source>Cheat Sheet</source>
-        <translation>Шпаргалка</translation>
-    </message>
-    <message>
-        <location filename="../src/MainWindow.cpp" line="686"/>
->>>>>>> 6de13ca5
         <source>Insert Image</source>
         <translation>Вставить изображение</translation>
     </message>
     <message>
-<<<<<<< HEAD
         <location filename="../src/MainWindow.cpp" line="690"/>
-=======
-        <location filename="../src/MainWindow.cpp" line="689"/>
->>>>>>> 6de13ca5
         <source>Images</source>
         <translation>Изображения</translation>
     </message>
     <message>
-<<<<<<< HEAD
         <location filename="../src/MainWindow.cpp" line="691"/>
-=======
-        <location filename="../src/MainWindow.cpp" line="690"/>
->>>>>>> 6de13ca5
         <source>All Files</source>
         <translation>Все файлы</translation>
     </message>
     <message>
-<<<<<<< HEAD
         <location filename="../src/MainWindow.cpp" line="728"/>
-=======
-        <location filename="../src/MainWindow.cpp" line="727"/>
->>>>>>> 6de13ca5
         <source>Tabulation Width</source>
         <translation>Ширина табуляции</translation>
     </message>
     <message>
-<<<<<<< HEAD
         <location filename="../src/MainWindow.cpp" line="729"/>
-=======
-        <location filename="../src/MainWindow.cpp" line="728"/>
->>>>>>> 6de13ca5
         <source>Spaces</source>
         <translation>Пробелы</translation>
     </message>
     <message>
-<<<<<<< HEAD
         <location filename="../src/MainWindow.cpp" line="784"/>
-=======
-        <location filename="../src/MainWindow.cpp" line="783"/>
->>>>>>> 6de13ca5
         <source>Failed to open Quick Reference Guide.</source>
         <translation>Не удалось открыть краткую справку.</translation>
     </message>
     <message>
-<<<<<<< HEAD
         <location filename="../src/MainWindow.cpp" line="800"/>
-=======
-        <location filename="../src/MainWindow.cpp" line="799"/>
->>>>>>> 6de13ca5
         <source>Quick Reference Guide</source>
         <translation>Краткая справка</translation>
     </message>
     <message>
-<<<<<<< HEAD
         <location filename="../src/MainWindow.cpp" line="852"/>
-=======
-        <location filename="../src/MainWindow.cpp" line="851"/>
->>>>>>> 6de13ca5
         <source>&lt;p&gt;Copyright &amp;copy; 2014-2016 wereturtle&lt;/b&gt;&lt;p&gt;You may use and redistribute this software under the terms of the &lt;a href=&quot;http://www.gnu.org/licenses/gpl.html&quot;&gt;GNU General Public License Version 3&lt;/a&gt;.&lt;/p&gt;&lt;p&gt;Visit the official website at &lt;a href=&quot;http://github.com/wereturtle/ghostwriter&quot;&gt;http://github.com/wereturtle/ghostwriter&lt;/a&gt;.&lt;/p&gt;&lt;p&gt;Special thanks and credit for reused code goes to&lt;/p&gt;&lt;p&gt;&lt;a href=&quot;mailto:graeme@gottcode.org&quot;&gt;Graeme Gott&lt;/a&gt;, author of &lt;a href=&quot;http://gottcode.org/focuswriter/&quot;&gt;FocusWriter&lt;/a&gt;&lt;br/&gt;Dmitry Shachnev, author of &lt;a href=&quot;http://sourceforge.net/p/retext/home/ReText/&quot;&gt;Retext&lt;/a&gt;&lt;br/&gt;&lt;a href=&quot;mailto:gabriel@teuton.org&quot;&gt;Gabriel M. Beddingfield&lt;/a&gt;, author of &lt;a href=&quot;http://www.teuton.org/~gabriel/stretchplayer/&quot;&gt;StretchPlayer&lt;/a&gt;&lt;br/&gt;&lt;p&gt;I am also deeply indebted to &lt;a href=&quot;mailto:w.vollprecht@gmail.com&quot;&gt;Wolf Vollprecht&lt;/a&gt;, the author of &lt;a href=&quot;http://uberwriter.wolfvollprecht.de/&quot;&gt;UberWriter&lt;/a&gt;, for the inspiration he provided in creating such a beautiful Markdown editing tool.&lt;/p&gt;</source>
         <translation type="unfinished"></translation>
     </message>
     <message>
-<<<<<<< HEAD
         <location filename="../src/MainWindow.cpp" line="875"/>
-=======
-        <location filename="../src/MainWindow.cpp" line="874"/>
->>>>>>> 6de13ca5
         <source>About %1</source>
         <translation>О %1</translation>
     </message>
     <message numerus="yes">
-<<<<<<< HEAD
         <location filename="../src/MainWindow.cpp" line="880"/>
-=======
-        <location filename="../src/MainWindow.cpp" line="879"/>
->>>>>>> 6de13ca5
         <source>%n word(s)</source>
         <translation>
             <numerusform>%n слово</numerusform>
@@ -611,871 +467,471 @@
         </translation>
     </message>
     <message>
-<<<<<<< HEAD
-        <location filename="../src/MainWindow.cpp" line="1032"/>
-        <source>Restart required</source>
-        <translation type="unfinished"></translation>
-    </message>
-    <message>
-        <location filename="../src/MainWindow.cpp" line="1033"/>
-        <source>Please restart the application for changes to take effect.</source>
-        <translation type="unfinished"></translation>
-    </message>
-    <message>
-        <location filename="../src/MainWindow.cpp" line="1045"/>
-=======
-        <location filename="../src/MainWindow.cpp" line="1025"/>
->>>>>>> 6de13ca5
+        <location filename="../src/MainWindow.cpp" line="1051"/>
         <source>Hud Window Opacity</source>
         <translation type="unfinished"></translation>
     </message>
     <message>
-<<<<<<< HEAD
-        <location filename="../src/MainWindow.cpp" line="1079"/>
-        <source>Matched Characters</source>
-        <translation type="unfinished"></translation>
-    </message>
-    <message>
-        <location filename="../src/MainWindow.cpp" line="1199"/>
-=======
-        <location filename="../src/MainWindow.cpp" line="1179"/>
->>>>>>> 6de13ca5
+        <location filename="../src/MainWindow.cpp" line="1205"/>
         <source>&amp;File</source>
         <translation>&amp;Файл</translation>
     </message>
     <message>
-<<<<<<< HEAD
-        <location filename="../src/MainWindow.cpp" line="1201"/>
-=======
-        <location filename="../src/MainWindow.cpp" line="1181"/>
->>>>>>> 6de13ca5
+        <location filename="../src/MainWindow.cpp" line="1207"/>
         <source>&amp;New</source>
         <translation>Со&amp;здать</translation>
     </message>
     <message>
-<<<<<<< HEAD
-        <location filename="../src/MainWindow.cpp" line="1202"/>
-        <source>&amp;Open</source>
-        <translation type="unfinished">&amp;Открыть</translation>
-    </message>
-    <message>
-        <source>Ope&amp;n Recent...</source>
-        <translation type="obsolete">Открыть &amp;недавнее...</translation>
-    </message>
-    <message>
-        <location filename="../src/MainWindow.cpp" line="1205"/>
-=======
-        <location filename="../src/MainWindow.cpp" line="1182"/>
+        <location filename="../src/MainWindow.cpp" line="1208"/>
         <source>&amp;Open</source>
         <translation>&amp;Открыть</translation>
     </message>
     <message>
-        <location filename="../src/MainWindow.cpp" line="1185"/>
->>>>>>> 6de13ca5
+        <location filename="../src/MainWindow.cpp" line="1211"/>
         <source>Reopen Closed File</source>
         <translation type="unfinished">Повторно открыть закрытый файл</translation>
     </message>
     <message>
-<<<<<<< HEAD
-        <location filename="../src/MainWindow.cpp" line="1214"/>
-=======
-        <location filename="../src/MainWindow.cpp" line="1194"/>
->>>>>>> 6de13ca5
+        <location filename="../src/MainWindow.cpp" line="1220"/>
         <source>Clear Menu</source>
         <translation>Очистить список</translation>
     </message>
     <message>
-<<<<<<< HEAD
-        <location filename="../src/MainWindow.cpp" line="1219"/>
-=======
-        <location filename="../src/MainWindow.cpp" line="1199"/>
->>>>>>> 6de13ca5
+        <location filename="../src/MainWindow.cpp" line="1225"/>
         <source>&amp;Save</source>
         <translation>&amp;Сохранить</translation>
     </message>
     <message>
-<<<<<<< HEAD
-        <location filename="../src/MainWindow.cpp" line="1220"/>
-=======
-        <location filename="../src/MainWindow.cpp" line="1200"/>
->>>>>>> 6de13ca5
+        <location filename="../src/MainWindow.cpp" line="1226"/>
         <source>Save &amp;As...</source>
         <translation>Сохранить &amp;как...</translation>
     </message>
     <message>
-<<<<<<< HEAD
-        <source>&amp;Rename...</source>
-        <translation type="obsolete">&amp;Переименовать...</translation>
-    </message>
-    <message>
-        <location filename="../src/MainWindow.cpp" line="1204"/>
-        <source>Open &amp;Recent...</source>
-        <translation type="unfinished"></translation>
-    </message>
-    <message>
-        <location filename="../src/MainWindow.cpp" line="1221"/>
-        <source>R&amp;ename...</source>
-        <translation type="unfinished"></translation>
-    </message>
-    <message>
-        <location filename="../src/MainWindow.cpp" line="1222"/>
-        <source>Re&amp;load from Disk...</source>
-        <translation type="unfinished"></translation>
-    </message>
-    <message>
-        <location filename="../src/MainWindow.cpp" line="1224"/>
-=======
-        <location filename="../src/MainWindow.cpp" line="1184"/>
+        <location filename="../src/MainWindow.cpp" line="1210"/>
         <source>Open &amp;Recent...</source>
         <translation>Открыть &amp;недавнее...</translation>
     </message>
     <message>
-        <location filename="../src/MainWindow.cpp" line="1059"/>
+        <location filename="../src/MainWindow.cpp" line="1039"/>
+        <source>Please restart the application for changes to take effect.</source>
+        <translation type="unfinished"></translation>
+    </message>
+    <message>
+        <location filename="../src/MainWindow.cpp" line="1085"/>
         <source>Matched Characters</source>
         <translation type="unfinished"></translation>
     </message>
     <message>
-        <location filename="../src/MainWindow.cpp" line="1201"/>
+        <location filename="../src/MainWindow.cpp" line="1227"/>
         <source>R&amp;ename...</source>
         <translation>Пере&amp;именовать...</translation>
     </message>
     <message>
-        <location filename="../src/MainWindow.cpp" line="1202"/>
+        <location filename="../src/MainWindow.cpp" line="1228"/>
         <source>Re&amp;load from Disk...</source>
         <translation>Загрузить &amp;заново с диска...</translation>
     </message>
     <message>
-        <location filename="../src/MainWindow.cpp" line="1204"/>
->>>>>>> 6de13ca5
+        <location filename="../src/MainWindow.cpp" line="1230"/>
         <source>Print Pre&amp;view</source>
         <translation>П&amp;редпросмотр печати</translation>
     </message>
     <message>
-<<<<<<< HEAD
-        <location filename="../src/MainWindow.cpp" line="1225"/>
-=======
-        <location filename="../src/MainWindow.cpp" line="1205"/>
->>>>>>> 6de13ca5
+        <location filename="../src/MainWindow.cpp" line="1231"/>
         <source>&amp;Print</source>
         <translation>&amp;Печать</translation>
     </message>
     <message>
-<<<<<<< HEAD
-        <location filename="../src/MainWindow.cpp" line="1227"/>
-=======
-        <location filename="../src/MainWindow.cpp" line="1207"/>
->>>>>>> 6de13ca5
+        <location filename="../src/MainWindow.cpp" line="1233"/>
         <source>&amp;Export</source>
         <translation>&amp;Экспортировать</translation>
     </message>
     <message>
-<<<<<<< HEAD
-        <location filename="../src/MainWindow.cpp" line="1229"/>
-=======
-        <location filename="../src/MainWindow.cpp" line="1209"/>
->>>>>>> 6de13ca5
+        <location filename="../src/MainWindow.cpp" line="1235"/>
         <source>&amp;Quit</source>
         <translation>&amp;Выход</translation>
     </message>
     <message>
-<<<<<<< HEAD
-        <location filename="../src/MainWindow.cpp" line="1231"/>
-=======
-        <location filename="../src/MainWindow.cpp" line="1211"/>
->>>>>>> 6de13ca5
+        <location filename="../src/MainWindow.cpp" line="1237"/>
         <source>&amp;Edit</source>
         <translation>&amp;Правка</translation>
     </message>
     <message>
-<<<<<<< HEAD
-        <location filename="../src/MainWindow.cpp" line="1232"/>
-=======
-        <location filename="../src/MainWindow.cpp" line="1212"/>
->>>>>>> 6de13ca5
+        <location filename="../src/MainWindow.cpp" line="1238"/>
         <source>&amp;Undo</source>
         <translation>&amp;Отменить</translation>
     </message>
     <message>
-<<<<<<< HEAD
-        <location filename="../src/MainWindow.cpp" line="1233"/>
-=======
-        <location filename="../src/MainWindow.cpp" line="1213"/>
->>>>>>> 6de13ca5
+        <location filename="../src/MainWindow.cpp" line="1239"/>
         <source>&amp;Redo</source>
         <translation>&amp;Повторить</translation>
     </message>
     <message>
-<<<<<<< HEAD
-        <location filename="../src/MainWindow.cpp" line="1235"/>
-=======
-        <location filename="../src/MainWindow.cpp" line="1215"/>
->>>>>>> 6de13ca5
+        <location filename="../src/MainWindow.cpp" line="1241"/>
         <source>Cu&amp;t</source>
         <translation>Выр&amp;езать</translation>
     </message>
     <message>
-<<<<<<< HEAD
-        <location filename="../src/MainWindow.cpp" line="1236"/>
-=======
-        <location filename="../src/MainWindow.cpp" line="1216"/>
->>>>>>> 6de13ca5
+        <location filename="../src/MainWindow.cpp" line="1242"/>
         <source>&amp;Copy</source>
         <translation>&amp;Копировать</translation>
     </message>
     <message>
-<<<<<<< HEAD
-        <location filename="../src/MainWindow.cpp" line="1237"/>
-=======
-        <location filename="../src/MainWindow.cpp" line="1217"/>
->>>>>>> 6de13ca5
+        <location filename="../src/MainWindow.cpp" line="1243"/>
         <source>&amp;Paste</source>
         <translation>&amp;Вставить</translation>
     </message>
     <message>
-<<<<<<< HEAD
-        <location filename="../src/MainWindow.cpp" line="1239"/>
-=======
-        <location filename="../src/MainWindow.cpp" line="1219"/>
->>>>>>> 6de13ca5
+        <location filename="../src/MainWindow.cpp" line="1245"/>
         <source>&amp;Insert Image...</source>
         <translation>Вставить &amp;изображение...</translation>
     </message>
     <message>
-<<<<<<< HEAD
-        <location filename="../src/MainWindow.cpp" line="1241"/>
-=======
-        <location filename="../src/MainWindow.cpp" line="1221"/>
->>>>>>> 6de13ca5
+        <location filename="../src/MainWindow.cpp" line="1247"/>
         <source>&amp;Find</source>
         <translation>&amp;Найти</translation>
     </message>
     <message>
-<<<<<<< HEAD
-        <location filename="../src/MainWindow.cpp" line="1242"/>
-=======
-        <location filename="../src/MainWindow.cpp" line="1222"/>
->>>>>>> 6de13ca5
+        <location filename="../src/MainWindow.cpp" line="1248"/>
         <source>Rep&amp;lace</source>
         <translation>&amp;Заменить</translation>
     </message>
     <message>
-<<<<<<< HEAD
-        <location filename="../src/MainWindow.cpp" line="1244"/>
-=======
-        <location filename="../src/MainWindow.cpp" line="1224"/>
->>>>>>> 6de13ca5
+        <location filename="../src/MainWindow.cpp" line="1250"/>
         <source>&amp;Spell check</source>
         <translation>Проверка о&amp;рфографии</translation>
     </message>
     <message>
-<<<<<<< HEAD
-        <location filename="../src/MainWindow.cpp" line="1246"/>
-=======
-        <location filename="../src/MainWindow.cpp" line="1226"/>
->>>>>>> 6de13ca5
+        <location filename="../src/MainWindow.cpp" line="1252"/>
         <source>For&amp;mat</source>
         <translation>&amp;Разметка</translation>
     </message>
     <message>
-<<<<<<< HEAD
-        <location filename="../src/MainWindow.cpp" line="1247"/>
-=======
-        <location filename="../src/MainWindow.cpp" line="1227"/>
->>>>>>> 6de13ca5
+        <location filename="../src/MainWindow.cpp" line="1253"/>
         <source>&amp;Bold</source>
         <translation>&amp;Жирно</translation>
     </message>
     <message>
-<<<<<<< HEAD
-        <location filename="../src/MainWindow.cpp" line="1248"/>
-=======
-        <location filename="../src/MainWindow.cpp" line="1228"/>
->>>>>>> 6de13ca5
+        <location filename="../src/MainWindow.cpp" line="1254"/>
         <source>&amp;Italic</source>
         <translation>&amp;Курсив</translation>
     </message>
     <message>
-<<<<<<< HEAD
-        <location filename="../src/MainWindow.cpp" line="1249"/>
-=======
-        <location filename="../src/MainWindow.cpp" line="1229"/>
->>>>>>> 6de13ca5
+        <location filename="../src/MainWindow.cpp" line="1255"/>
         <source>Stri&amp;kthrough</source>
         <translation>Пере&amp;чёркнуто</translation>
     </message>
     <message>
-<<<<<<< HEAD
-        <location filename="../src/MainWindow.cpp" line="1250"/>
-=======
-        <location filename="../src/MainWindow.cpp" line="1230"/>
->>>>>>> 6de13ca5
+        <location filename="../src/MainWindow.cpp" line="1256"/>
         <source>&amp;HTML Comment</source>
         <translation>Комментарий &amp;HTML</translation>
     </message>
     <message>
-<<<<<<< HEAD
-        <location filename="../src/MainWindow.cpp" line="1252"/>
-=======
-        <location filename="../src/MainWindow.cpp" line="1232"/>
->>>>>>> 6de13ca5
+        <location filename="../src/MainWindow.cpp" line="1258"/>
         <source>I&amp;ndent</source>
         <translation>&amp;Отступить</translation>
     </message>
     <message>
-<<<<<<< HEAD
-        <location filename="../src/MainWindow.cpp" line="1253"/>
-=======
-        <location filename="../src/MainWindow.cpp" line="1233"/>
->>>>>>> 6de13ca5
+        <location filename="../src/MainWindow.cpp" line="1259"/>
         <source>&amp;Unindent</source>
         <translation>&amp;Убрать отступ</translation>
     </message>
     <message>
-<<<<<<< HEAD
-        <location filename="../src/MainWindow.cpp" line="1255"/>
-=======
-        <location filename="../src/MainWindow.cpp" line="1235"/>
->>>>>>> 6de13ca5
+        <location filename="../src/MainWindow.cpp" line="1261"/>
         <source>Block &amp;Quote</source>
         <translation>Блочная &amp;цитата</translation>
     </message>
     <message>
-<<<<<<< HEAD
-        <location filename="../src/MainWindow.cpp" line="1256"/>
-=======
-        <location filename="../src/MainWindow.cpp" line="1236"/>
->>>>>>> 6de13ca5
+        <location filename="../src/MainWindow.cpp" line="1262"/>
         <source>&amp;Strip Block Quote</source>
         <translation>У&amp;брать цитирование</translation>
     </message>
     <message>
-<<<<<<< HEAD
-        <location filename="../src/MainWindow.cpp" line="1258"/>
-=======
-        <location filename="../src/MainWindow.cpp" line="1238"/>
->>>>>>> 6de13ca5
+        <location filename="../src/MainWindow.cpp" line="1264"/>
         <source>&amp;* Bullet List</source>
         <translation>&amp;* Маркерованный список</translation>
     </message>
     <message>
-<<<<<<< HEAD
-        <location filename="../src/MainWindow.cpp" line="1259"/>
-=======
-        <location filename="../src/MainWindow.cpp" line="1239"/>
->>>>>>> 6de13ca5
+        <location filename="../src/MainWindow.cpp" line="1265"/>
         <source>&amp;- Bullet List</source>
         <translation>&amp;- Маркерованный список</translation>
     </message>
     <message>
-<<<<<<< HEAD
-        <location filename="../src/MainWindow.cpp" line="1260"/>
-=======
-        <location filename="../src/MainWindow.cpp" line="1240"/>
->>>>>>> 6de13ca5
+        <location filename="../src/MainWindow.cpp" line="1266"/>
         <source>&amp;+ Bullet List</source>
         <translation>&amp;+ Маркерованный список</translation>
     </message>
     <message>
-<<<<<<< HEAD
-        <location filename="../src/MainWindow.cpp" line="1262"/>
-=======
-        <location filename="../src/MainWindow.cpp" line="1242"/>
->>>>>>> 6de13ca5
+        <location filename="../src/MainWindow.cpp" line="1268"/>
         <source>1&amp;. Numbered List</source>
         <translation>1&amp;. Нумерованный список</translation>
     </message>
     <message>
-<<<<<<< HEAD
-        <location filename="../src/MainWindow.cpp" line="1263"/>
-=======
-        <location filename="../src/MainWindow.cpp" line="1243"/>
->>>>>>> 6de13ca5
+        <location filename="../src/MainWindow.cpp" line="1269"/>
         <source>1&amp;) Numbered List</source>
         <translation>1&amp;) Нумерованный список</translation>
     </message>
     <message>
-<<<<<<< HEAD
-        <location filename="../src/MainWindow.cpp" line="1265"/>
-=======
-        <location filename="../src/MainWindow.cpp" line="1245"/>
->>>>>>> 6de13ca5
+        <location filename="../src/MainWindow.cpp" line="1271"/>
         <source>&amp;Task List</source>
         <translation>Список &amp;задач</translation>
     </message>
     <message>
-<<<<<<< HEAD
-        <location filename="../src/MainWindow.cpp" line="1266"/>
-=======
-        <location filename="../src/MainWindow.cpp" line="1246"/>
->>>>>>> 6de13ca5
+        <location filename="../src/MainWindow.cpp" line="1272"/>
         <source>Toggle Task(s) &amp;Complete</source>
         <translation type="unfinished">&amp;Переключить статус задач(и)</translation>
     </message>
     <message>
-<<<<<<< HEAD
-        <location filename="../src/MainWindow.cpp" line="1268"/>
-=======
-        <location filename="../src/MainWindow.cpp" line="1248"/>
->>>>>>> 6de13ca5
+        <location filename="../src/MainWindow.cpp" line="1274"/>
         <source>&amp;View</source>
         <translation>&amp;Вид</translation>
     </message>
     <message>
-<<<<<<< HEAD
-        <location filename="../src/MainWindow.cpp" line="1270"/>
-=======
-        <location filename="../src/MainWindow.cpp" line="1250"/>
->>>>>>> 6de13ca5
+        <location filename="../src/MainWindow.cpp" line="1276"/>
         <source>&amp;Full Screen</source>
         <translation>&amp;Полный экран</translation>
     </message>
     <message>
-<<<<<<< HEAD
-        <location filename="../src/MainWindow.cpp" line="1277"/>
-=======
-        <location filename="../src/MainWindow.cpp" line="1257"/>
->>>>>>> 6de13ca5
+        <location filename="../src/MainWindow.cpp" line="1283"/>
         <source>&amp;Preview in HTML</source>
         <translation>Предпросмотр &amp;HTML</translation>
     </message>
     <message>
-<<<<<<< HEAD
-        <location filename="../src/MainWindow.cpp" line="1278"/>
-=======
-        <location filename="../src/MainWindow.cpp" line="1258"/>
->>>>>>> 6de13ca5
+        <location filename="../src/MainWindow.cpp" line="1284"/>
         <source>&amp;Outline HUD</source>
         <translation type="unfinished">&amp;Содержание</translation>
     </message>
     <message>
-<<<<<<< HEAD
-        <location filename="../src/MainWindow.cpp" line="1279"/>
-        <source>&amp;Cheat Sheet HUD</source>
-        <translation type="unfinished"></translation>
-    </message>
-    <message>
-        <location filename="../src/MainWindow.cpp" line="1282"/>
-=======
-        <location filename="../src/MainWindow.cpp" line="1259"/>
+        <location filename="../src/MainWindow.cpp" line="1285"/>
         <source>&amp;Cheat Sheet HUD</source>
         <translation type="unfinished">&amp;Шпаргалка</translation>
     </message>
     <message>
-        <location filename="../src/MainWindow.cpp" line="1262"/>
->>>>>>> 6de13ca5
+        <location filename="../src/MainWindow.cpp" line="1288"/>
         <source>&amp;Settings</source>
         <translation>&amp;Настройки</translation>
     </message>
     <message>
-<<<<<<< HEAD
-        <location filename="../src/MainWindow.cpp" line="1283"/>
-=======
-        <location filename="../src/MainWindow.cpp" line="1263"/>
->>>>>>> 6de13ca5
+        <location filename="../src/MainWindow.cpp" line="1289"/>
         <source>Themes...</source>
         <translation>Темы...</translation>
     </message>
     <message>
-<<<<<<< HEAD
-        <location filename="../src/MainWindow.cpp" line="1284"/>
-=======
-        <location filename="../src/MainWindow.cpp" line="1264"/>
->>>>>>> 6de13ca5
+        <location filename="../src/MainWindow.cpp" line="1290"/>
         <source>Font...</source>
         <translation>Шрифт...</translation>
     </message>
     <message>
-<<<<<<< HEAD
-        <location filename="../src/MainWindow.cpp" line="1286"/>
-=======
-        <location filename="../src/MainWindow.cpp" line="1266"/>
->>>>>>> 6de13ca5
+        <location filename="../src/MainWindow.cpp" line="1292"/>
         <source>Focus Mode</source>
         <translatorcomment>Назовём пока так. Есть варианты получше?</translatorcomment>
         <translation>Режим фокусировки</translation>
     </message>
     <message>
-<<<<<<< HEAD
-        <location filename="../src/MainWindow.cpp" line="1291"/>
-=======
-        <location filename="../src/MainWindow.cpp" line="1271"/>
->>>>>>> 6de13ca5
+        <location filename="../src/MainWindow.cpp" line="1297"/>
         <source>Sentence</source>
         <translation>Предложение</translation>
     </message>
     <message>
-<<<<<<< HEAD
-        <location filename="../src/MainWindow.cpp" line="1297"/>
-=======
-        <location filename="../src/MainWindow.cpp" line="1277"/>
->>>>>>> 6de13ca5
+        <location filename="../src/MainWindow.cpp" line="1303"/>
         <source>Current Line</source>
         <translation>Строка</translation>
     </message>
     <message>
-<<<<<<< HEAD
-        <location filename="../src/MainWindow.cpp" line="1303"/>
-=======
-        <location filename="../src/MainWindow.cpp" line="1283"/>
->>>>>>> 6de13ca5
+        <location filename="../src/MainWindow.cpp" line="1309"/>
         <source>Three Lines</source>
         <translation>Три строки</translation>
     </message>
     <message>
-<<<<<<< HEAD
-        <location filename="../src/MainWindow.cpp" line="1309"/>
-=======
-        <location filename="../src/MainWindow.cpp" line="1289"/>
->>>>>>> 6de13ca5
+        <location filename="../src/MainWindow.cpp" line="1315"/>
         <source>Paragraph</source>
         <translation>Абзац</translation>
     </message>
     <message>
-<<<<<<< HEAD
-        <location filename="../src/MainWindow.cpp" line="1322"/>
-=======
-        <location filename="../src/MainWindow.cpp" line="1302"/>
->>>>>>> 6de13ca5
+        <location filename="../src/MainWindow.cpp" line="1328"/>
         <source>Editor Width</source>
         <translation>Ширина редактора</translation>
     </message>
     <message>
-<<<<<<< HEAD
-        <location filename="../src/MainWindow.cpp" line="1326"/>
-=======
-        <location filename="../src/MainWindow.cpp" line="1306"/>
->>>>>>> 6de13ca5
+        <location filename="../src/MainWindow.cpp" line="1332"/>
         <source>Narrow</source>
         <translation>Узко</translation>
     </message>
     <message>
-<<<<<<< HEAD
-        <location filename="../src/MainWindow.cpp" line="1332"/>
-=======
-        <location filename="../src/MainWindow.cpp" line="1312"/>
->>>>>>> 6de13ca5
+        <location filename="../src/MainWindow.cpp" line="1338"/>
         <source>Medium</source>
         <translation>Средне</translation>
     </message>
     <message>
-<<<<<<< HEAD
-        <location filename="../src/MainWindow.cpp" line="1338"/>
-=======
-        <location filename="../src/MainWindow.cpp" line="1318"/>
->>>>>>> 6de13ca5
+        <location filename="../src/MainWindow.cpp" line="1344"/>
         <source>Wide</source>
         <translation>Широко</translation>
     </message>
     <message>
-<<<<<<< HEAD
-        <location filename="../src/MainWindow.cpp" line="1344"/>
-=======
-        <location filename="../src/MainWindow.cpp" line="1324"/>
->>>>>>> 6de13ca5
+        <location filename="../src/MainWindow.cpp" line="1350"/>
         <source>Full</source>
         <translation>Во всю ширину</translation>
     </message>
     <message>
-<<<<<<< HEAD
-        <location filename="../src/MainWindow.cpp" line="1357"/>
-=======
-        <location filename="../src/MainWindow.cpp" line="1337"/>
->>>>>>> 6de13ca5
+        <location filename="../src/MainWindow.cpp" line="1363"/>
         <source>Blockquote Style</source>
         <translation>Стиль цитат</translation>
     </message>
     <message>
-<<<<<<< HEAD
-        <location filename="../src/MainWindow.cpp" line="1361"/>
-=======
-        <location filename="../src/MainWindow.cpp" line="1341"/>
->>>>>>> 6de13ca5
+        <location filename="../src/MainWindow.cpp" line="1367"/>
         <source>Plain</source>
         <translation>Просто</translation>
     </message>
     <message>
-<<<<<<< HEAD
-        <location filename="../src/MainWindow.cpp" line="1367"/>
-=======
-        <location filename="../src/MainWindow.cpp" line="1347"/>
->>>>>>> 6de13ca5
+        <location filename="../src/MainWindow.cpp" line="1373"/>
         <source>Italic</source>
         <translation>Курсив</translation>
     </message>
     <message>
-<<<<<<< HEAD
-        <location filename="../src/MainWindow.cpp" line="1373"/>
-=======
-        <location filename="../src/MainWindow.cpp" line="1353"/>
->>>>>>> 6de13ca5
+        <location filename="../src/MainWindow.cpp" line="1379"/>
         <source>Fancy</source>
         <translation>Вычурно</translation>
     </message>
     <message>
-<<<<<<< HEAD
-        <location filename="../src/MainWindow.cpp" line="1386"/>
-        <source>Hide menu bar in full screen mode</source>
-        <translation type="unfinished"></translation>
-    </message>
-    <message>
-        <location filename="../src/MainWindow.cpp" line="1393"/>
-=======
-        <location filename="../src/MainWindow.cpp" line="1366"/>
+        <location filename="../src/MainWindow.cpp" line="1392"/>
         <source>Hide menu bar in full screen mode</source>
         <translation>Скрывать меню в полноэкранном режиме</translation>
     </message>
     <message>
-        <location filename="../src/MainWindow.cpp" line="1373"/>
->>>>>>> 6de13ca5
+        <location filename="../src/MainWindow.cpp" line="1399"/>
         <source>Use Large Headings</source>
         <translation>Использовать большие заголовки</translation>
     </message>
     <message>
-<<<<<<< HEAD
-        <location filename="../src/MainWindow.cpp" line="1400"/>
-=======
-        <location filename="../src/MainWindow.cpp" line="1380"/>
->>>>>>> 6de13ca5
+        <location filename="../src/MainWindow.cpp" line="1406"/>
         <source>Use Underline Instead of Italics for Emphasis</source>
         <translation>Подчёркивание вместо курсива для выделения</translation>
     </message>
     <message>
-<<<<<<< HEAD
-        <location filename="../src/MainWindow.cpp" line="1407"/>
-=======
-        <location filename="../src/MainWindow.cpp" line="1387"/>
->>>>>>> 6de13ca5
+        <location filename="../src/MainWindow.cpp" line="1413"/>
         <source>Automatically Match Characters while Typing</source>
         <translation>Автомотически дополнять символы при наборе</translation>
     </message>
     <message>
-        <location filename="../src/MainWindow.cpp" line="1393"/>
+        <location filename="../src/MainWindow.cpp" line="1419"/>
         <source>Customize Matched Characters...</source>
         <translation type="unfinished"></translation>
     </message>
     <message>
-<<<<<<< HEAD
-        <location filename="../src/MainWindow.cpp" line="1413"/>
-        <source>Customize Matched Characters...</source>
-        <translation type="unfinished"></translation>
-    </message>
-    <message>
-        <location filename="../src/MainWindow.cpp" line="1416"/>
-=======
-        <location filename="../src/MainWindow.cpp" line="1396"/>
->>>>>>> 6de13ca5
+        <location filename="../src/MainWindow.cpp" line="1422"/>
         <source>Cycle Bullet Point Markers</source>
         <translation type="unfinished"></translation>
     </message>
     <message>
-<<<<<<< HEAD
-        <location filename="../src/MainWindow.cpp" line="1423"/>
-        <source>Display Current Time in Full Screen Mode</source>
-        <translation type="unfinished"></translation>
-    </message>
-    <message>
-        <location filename="../src/MainWindow.cpp" line="1431"/>
-=======
-        <location filename="../src/MainWindow.cpp" line="1403"/>
+        <location filename="../src/MainWindow.cpp" line="1429"/>
         <source>Display Current Time in Full Screen Mode</source>
         <translation>Показывать время в полноэкранном режиме</translation>
     </message>
     <message>
-        <location filename="../src/MainWindow.cpp" line="1411"/>
->>>>>>> 6de13ca5
+        <location filename="../src/MainWindow.cpp" line="1437"/>
         <source>Live Spellcheck Enabled</source>
         <translation>Проверять орфографию на лету</translation>
     </message>
     <message>
-<<<<<<< HEAD
-        <location filename="../src/MainWindow.cpp" line="1437"/>
-=======
-        <location filename="../src/MainWindow.cpp" line="1417"/>
->>>>>>> 6de13ca5
+        <location filename="../src/MainWindow.cpp" line="1443"/>
         <source>Dictionaries...</source>
         <translation>Словари...</translation>
     </message>
     <message>
-<<<<<<< HEAD
-        <location filename="../src/MainWindow.cpp" line="1439"/>
-        <source>Locale...</source>
-        <translation type="unfinished"></translation>
-    </message>
-    <message>
-        <location filename="../src/MainWindow.cpp" line="1443"/>
-=======
-        <location filename="../src/MainWindow.cpp" line="1421"/>
->>>>>>> 6de13ca5
+        <location filename="../src/MainWindow.cpp" line="1445"/>
+        <source>Application Language...</source>
+        <translation type="unfinished"></translation>
+    </message>
+    <message>
+        <location filename="../src/MainWindow.cpp" line="1449"/>
         <source>Remember File History</source>
         <translation>Запоминать историю файла</translation>
     </message>
     <message>
-<<<<<<< HEAD
-        <location filename="../src/MainWindow.cpp" line="1449"/>
-=======
-        <location filename="../src/MainWindow.cpp" line="1427"/>
->>>>>>> 6de13ca5
+        <location filename="../src/MainWindow.cpp" line="1455"/>
         <source>Auto Save</source>
         <translation>Автосохранение</translation>
     </message>
     <message>
-<<<<<<< HEAD
-        <location filename="../src/MainWindow.cpp" line="1455"/>
-=======
-        <location filename="../src/MainWindow.cpp" line="1433"/>
->>>>>>> 6de13ca5
+        <location filename="../src/MainWindow.cpp" line="1461"/>
         <source>Backup File on Save</source>
         <translation>Создавать резервную копию при сохранении</translation>
     </message>
     <message>
-<<<<<<< HEAD
-        <location filename="../src/MainWindow.cpp" line="1464"/>
-=======
-        <location filename="../src/MainWindow.cpp" line="1442"/>
->>>>>>> 6de13ca5
+        <location filename="../src/MainWindow.cpp" line="1470"/>
         <source>Insert Spaces for Tabs</source>
         <translation>Вставлять пробелы вместо табуляции</translation>
     </message>
     <message>
-<<<<<<< HEAD
-        <location filename="../src/MainWindow.cpp" line="1471"/>
-=======
-        <location filename="../src/MainWindow.cpp" line="1449"/>
->>>>>>> 6de13ca5
+        <location filename="../src/MainWindow.cpp" line="1477"/>
         <source>Tabulation Width...</source>
         <translation>Ширина табуляции...</translation>
     </message>
     <message>
-<<<<<<< HEAD
-        <location filename="../src/MainWindow.cpp" line="1476"/>
-=======
-        <location filename="../src/MainWindow.cpp" line="1454"/>
->>>>>>> 6de13ca5
+        <location filename="../src/MainWindow.cpp" line="1482"/>
         <source>Alternate Row Colors in HUD Windows</source>
         <translation type="unfinished"></translation>
     </message>
     <message>
-<<<<<<< HEAD
-        <location filename="../src/MainWindow.cpp" line="1484"/>
-=======
-        <location filename="../src/MainWindow.cpp" line="1462"/>
->>>>>>> 6de13ca5
+        <location filename="../src/MainWindow.cpp" line="1490"/>
         <source>HUD Window Button Layout</source>
         <translation type="unfinished"></translation>
     </message>
     <message>
-<<<<<<< HEAD
-        <location filename="../src/MainWindow.cpp" line="1488"/>
-=======
-        <location filename="../src/MainWindow.cpp" line="1466"/>
->>>>>>> 6de13ca5
+        <location filename="../src/MainWindow.cpp" line="1494"/>
         <source>Left</source>
         <translation type="unfinished"></translation>
     </message>
     <message>
-<<<<<<< HEAD
-        <location filename="../src/MainWindow.cpp" line="1494"/>
-=======
-        <location filename="../src/MainWindow.cpp" line="1472"/>
->>>>>>> 6de13ca5
+        <location filename="../src/MainWindow.cpp" line="1500"/>
         <source>Right</source>
         <translation type="unfinished"></translation>
     </message>
     <message>
-<<<<<<< HEAD
-        <location filename="../src/MainWindow.cpp" line="1505"/>
-=======
-        <location filename="../src/MainWindow.cpp" line="1483"/>
->>>>>>> 6de13ca5
+        <location filename="../src/MainWindow.cpp" line="1511"/>
         <source>Enable Desktop Compositing Effects</source>
         <translation type="unfinished"></translation>
     </message>
     <message>
-<<<<<<< HEAD
-        <location filename="../src/MainWindow.cpp" line="1513"/>
-=======
-        <location filename="../src/MainWindow.cpp" line="1491"/>
->>>>>>> 6de13ca5
+        <location filename="../src/MainWindow.cpp" line="1519"/>
         <source>HUD Window Opacity...</source>
         <translation type="unfinished"></translation>
     </message>
     <message>
-<<<<<<< HEAD
-        <location filename="../src/MainWindow.cpp" line="1515"/>
-=======
-        <location filename="../src/MainWindow.cpp" line="1493"/>
->>>>>>> 6de13ca5
+        <location filename="../src/MainWindow.cpp" line="1521"/>
         <source>&amp;Help</source>
         <translation>&amp;Справка</translation>
     </message>
     <message>
-<<<<<<< HEAD
-        <location filename="../src/MainWindow.cpp" line="1516"/>
-=======
-        <location filename="../src/MainWindow.cpp" line="1494"/>
->>>>>>> 6de13ca5
+        <location filename="../src/MainWindow.cpp" line="1522"/>
         <source>&amp;About</source>
         <translation>&amp;О программе</translation>
     </message>
     <message>
-<<<<<<< HEAD
-        <location filename="../src/MainWindow.cpp" line="1517"/>
-=======
-        <location filename="../src/MainWindow.cpp" line="1495"/>
->>>>>>> 6de13ca5
+        <location filename="../src/MainWindow.cpp" line="1523"/>
         <source>About &amp;Qt</source>
         <translation>О &amp;Qt</translation>
     </message>
     <message>
-<<<<<<< HEAD
-        <location filename="../src/MainWindow.cpp" line="1518"/>
-=======
-        <location filename="../src/MainWindow.cpp" line="1496"/>
->>>>>>> 6de13ca5
+        <location filename="../src/MainWindow.cpp" line="1524"/>
         <source>Quick &amp;Reference Guide</source>
         <translation>Краткая &amp;справка</translation>
     </message>
     <message>
-<<<<<<< HEAD
-        <location filename="../src/MainWindow.cpp" line="1561"/>
-=======
-        <location filename="../src/MainWindow.cpp" line="1539"/>
->>>>>>> 6de13ca5
+        <location filename="../src/MainWindow.cpp" line="1567"/>
         <source>Focus</source>
         <translation>Фокус</translation>
     </message>
     <message>
-<<<<<<< HEAD
-        <location filename="../src/MainWindow.cpp" line="1563"/>
-=======
-        <location filename="../src/MainWindow.cpp" line="1541"/>
->>>>>>> 6de13ca5
+        <location filename="../src/MainWindow.cpp" line="1569"/>
         <source>Toggle distraction free mode</source>
         <translatorcomment>Коряво! Нужно заменить на что-то другое.</translatorcomment>
         <translation type="unfinished">Переключить режим концентрации</translation>
     </message>
     <message>
-<<<<<<< HEAD
-        <location filename="../src/MainWindow.cpp" line="1571"/>
-        <source>Toggle full screen mode</source>
-        <translation type="unfinished"></translation>
-    </message>
-    <message>
-        <source>border-image: url(%1) 0 0 0 0 stretch stretch; </source>
-        <translation type="vanished">border-image: url(%1) 0 0 0 0 stretch stretch; </translation>
-    </message>
-    <message>
-        <source>background-image: url(%1); </source>
-        <translation type="vanished">background-image: url(%1); </translation>
-    </message>
-    <message>
-        <source>background-image: url(%1); background-repeat: no-repeat; background-position: center; </source>
-        <translation type="vanished">background-image: url(%1); background-repeat: no-repeat; background-position: center; </translation>
-=======
-        <location filename="../src/MainWindow.cpp" line="1549"/>
+        <location filename="../src/MainWindow.cpp" line="1577"/>
         <source>Toggle full screen mode</source>
         <translation type="unfinished">Переключить полноэкранный режим</translation>
->>>>>>> 6de13ca5
     </message>
 </context>
 <context>
@@ -1493,24 +949,7 @@
     <message>
         <location filename="../src/MarkdownEditor.cpp" line="548"/>
         <source>No spelling suggestions found</source>
-<<<<<<< HEAD
-        <translation type="unfinished">Вариантов правописания не найдено</translation>
-    </message>
-    <message>
-        <source>
-</source>
-        <translation type="vanished">
-</translation>
-    </message>
-</context>
-<context>
-    <name>Outline</name>
-    <message>
-        <source>    </source>
-        <translation type="vanished">    </translation>
-=======
         <translation>Вариантов правописания не найдено</translation>
->>>>>>> 6de13ca5
     </message>
 </context>
 <context>
