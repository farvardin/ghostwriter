--- conflicted
+++ resolved
@@ -17,10 +17,14 @@
 {
 public:
     CommandLineExporterPrivate()
-    = default;
+    {
+        ;
+    }
 
     ~CommandLineExporterPrivate()
-    = default;
+    {
+        ;
+    }
 
     QMap<const ExportFormat *, QString> formatToCommandMap;
     QString smartTypographyOnArgument = "";
@@ -33,22 +37,27 @@
         const QString &inputFilePath,
         const QString &textInput,
         const QString &outputFilePath,
-        const QString &options,
-        bool smartTypographyEnabled,
+        const bool smartTypographyEnabled,
         QString &stdoutOutput,
         QString &stderrOutput
-    ) const;
+    );
 };
 
 const QString CommandLineExporter::OUTPUT_FILE_PATH_VAR = QString("${OUTPUT_FILE_PATH}");
 const QString CommandLineExporter::SMART_TYPOGRAPHY_ARG = QString("${SMART_TYPOGRAPHY_ARG}");
 
 
-CommandLineExporter::CommandLineExporter(const QString &name, const QString &options)
-    : Exporter(name, options),
-      d_ptr(new CommandLineExporterPrivate()){}
-
-CommandLineExporter::~CommandLineExporter() = default;
+CommandLineExporter::CommandLineExporter(const QString &name)
+    : Exporter(name),
+      d_ptr(new CommandLineExporterPrivate())
+{
+    ;
+}
+
+CommandLineExporter::~CommandLineExporter()
+{
+    ;
+}
 
 void CommandLineExporter::setHtmlRenderCommand(const QString &command)
 {
@@ -121,7 +130,6 @@
             QString(),
             text,
             QString(),
-            m_options,
             this->m_smartTypographyEnabled,
             html,
             stderrOutput
@@ -169,7 +177,6 @@
             inputFilePath,
             text,
             outputFilePath,
-            m_options,
             this->m_smartTypographyEnabled,
             stdoutOutput,
             stderrOutput
@@ -192,11 +199,10 @@
     const QString &inputFilePath,
     const QString &textInput,
     const QString &outputFilePath,
-    const QString &options,
     const bool smartTypographyEnabled,
     QString &stdoutOutput,
     QString &stderrOutput
-) const
+)
 {
     QProcess process;
     process.setReadChannel(QProcess::StandardOutput);
@@ -249,12 +255,6 @@
     if (!inputFilePath.isNull() && !inputFilePath.isEmpty()) {
         process.setWorkingDirectory(QFileInfo(inputFilePath).dir().path());
     }
-<<<<<<< HEAD
-    expandedCommand += " " + options;
-=======
-    expandedCommand = expandedCommand + " " + options;
->>>>>>> 8dd80d8d
-
 
 #if QT_VERSION < QT_VERSION_CHECK(6, 0, 0)
     process.start(expandedCommand);
